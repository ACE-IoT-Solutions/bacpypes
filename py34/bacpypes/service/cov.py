--- conflicted
+++ resolved
@@ -90,12 +90,8 @@
         'lifetime',
         )
 
-<<<<<<< HEAD
-    def __init__(self, obj_ref, client_addr, proc_id, obj_id, confirmed, lifetime=0):
-=======
     def __init__(self, obj_ref, client_addr, proc_id, obj_id, confirmed, lifetime, cov_inc):
->>>>>>> dfecdc21
-        if _debug: Subscription._debug("__init__ %r %r %r %r %r %r", obj_ref, client_addr, proc_id, obj_id, confirmed, lifetime)
+        if _debug: Subscription._debug("__init__ %r %r %r %r %r %r %r", obj_ref, client_addr, proc_id, obj_id, confirmed, lifetime, cov_inc)
         OneShotTask.__init__(self)
 
         # save the reference to the related object
@@ -106,15 +102,12 @@
         self.proc_id = proc_id
         self.obj_id = obj_id
         self.confirmed = confirmed
-<<<<<<< HEAD
-=======
         self.lifetime = lifetime
         self.covIncrement = cov_inc
->>>>>>> dfecdc21
-
-        # if lifetime is none, consider permanent subscription (0)        
-        self.lifetime = 0 if lifetime is None else lifetime
-        self.install_task(delta=self.lifetime)
+
+        # if lifetime is zero this is a permanent subscription
+        if lifetime > 0:
+            self.install_task(delta=self.lifetime)
 
     def cancel_subscription(self):
         if _debug: Subscription._debug("cancel_subscription")
