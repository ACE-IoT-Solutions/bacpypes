#!/usr/bin/python

"""
Object
"""

import sys
from copy import copy as _copy
from collections import defaultdict

from .errors import ConfigurationError, ExecutionError, \
    InvalidParameterDatatype
from .debugging import bacpypes_debugging, ModuleLogger

from .primitivedata import Atomic, BitString, Boolean, CharacterString, Date, \
    Double, Integer, ObjectIdentifier, ObjectType, OctetString, Real, Time, \
    Unsigned
from .constructeddata import AnyAtomic, Array, ArrayOf, List, ListOf, \
    Choice, Element, Sequence
from .basetypes import AccessCredentialDisable, AccessCredentialDisableReason, \
    AccessEvent, AccessPassbackMode, AccessRule, AccessThreatLevel, \
    AccessUserType, AccessZoneOccupancyState, AccumulatorRecord, Action, \
    ActionList, AddressBinding, AssignedAccessRights, AuthenticationFactor, \
    AuthenticationFactorFormat, AuthenticationPolicy, AuthenticationStatus, \
    AuthorizationException, AuthorizationMode, BackupState, BinaryPV, \
    COVSubscription, CalendarEntry, ChannelValue, ClientCOV, \
    CredentialAuthenticationFactor, DailySchedule, DateRange, DateTime, \
    Destination, DeviceObjectPropertyReference, DeviceObjectReference, \
    DeviceStatus, DoorAlarmState, DoorSecuredStatus, DoorStatus, DoorValue, \
    EngineeringUnits, EventNotificationSubscription, EventParameter, \
    EventState, EventTransitionBits, EventType, FaultParameter, FaultType, \
    FileAccessMethod, LifeSafetyMode, LifeSafetyOperation, LifeSafetyState, \
    LightingCommand, LightingInProgress, LightingTransition, LimitEnable, \
    LockStatus, LogMultipleRecord, LogRecord, LogStatus, LoggingType, \
    Maintenance, NetworkSecurityPolicy, NodeType, NotifyType, \
    ObjectPropertyReference, ObjectTypesSupported, OptionalCharacterString, \
    Polarity, PortPermission, Prescale, PriorityArray, ProcessIdSelection, \
    ProgramError, ProgramRequest, ProgramState, PropertyAccessResult, \
    PropertyIdentifier, Recipient, Reliability, RestartReason, Scale, \
    SecurityKeySet, SecurityLevel, Segmentation, ServicesSupported, \
    SetpointReference, ShedLevel, ShedState, SilencedState, SpecialEvent, \
    StatusFlags, TimeStamp, VTClass, VTSession, WriteStatus
from .apdu import EventNotificationParameters, ReadAccessSpecification, \
    ReadAccessResult

# some debugging
_debug = 0
_log = ModuleLogger(globals())

#
#   PropertyError
#

class PropertyError(AttributeError):
    pass

# a dictionary of object types and classes
registered_object_types = {}

#
#   register_object_type
#

@bacpypes_debugging
def register_object_type(cls=None, vendor_id=0):
    if _debug: register_object_type._debug("register_object_type %s vendor_id=%s", repr(cls), vendor_id)

    # if cls isn't given, return a decorator
    if not cls:
        def _register(xcls):
            if _debug: register_object_type._debug("_register %s (vendor_id=%s)", repr(cls), vendor_id)
            return register_object_type(xcls, vendor_id)
        if _debug: register_object_type._debug("    - returning decorator")

        return _register

    # make sure it's an Object derived class
    if not issubclass(cls, Object):
        raise RuntimeError("Object derived class required")

    # build a property dictionary by going through the class and all its parents
    _properties = {}
    for c in cls.__mro__:
        for prop in getattr(c, 'properties', []):
            if prop.identifier not in _properties:
                _properties[prop.identifier] = prop

    # if the object type hasn't been provided, make an immutable one
    if 'objectType' not in _properties:
        _properties['objectType'] = ReadableProperty('objectType', ObjectType, cls.objectType, mutable=False)

    # store this in the class
    cls._properties = _properties

    # now save this in all our types
    registered_object_types[(cls.objectType, vendor_id)] = cls

    # return the class as a decorator
    return cls

#
#   get_object_class
#

@bacpypes_debugging
def get_object_class(object_type, vendor_id=0):
    """Return the class associated with an object type."""
    if _debug: get_object_class._debug("get_object_class %r vendor_id=%r", object_type, vendor_id)

    # find the klass as given
    cls = registered_object_types.get((object_type, vendor_id))
    if _debug: get_object_class._debug("    - direct lookup: %s", repr(cls))

    # if the class isn't found and the vendor id is non-zero, try the standard class for the type
    if (not cls) and vendor_id:
        cls = registered_object_types.get((object_type, 0))
        if _debug: get_object_class._debug("    - default lookup: %s", repr(cls))

    return cls

#
#   get_datatype
#

@bacpypes_debugging
def get_datatype(object_type, propid, vendor_id=0):
    """Return the datatype for the property of an object."""
    if _debug: get_datatype._debug("get_datatype %r %r vendor_id=%r", object_type, propid, vendor_id)

    # get the related class
    cls = get_object_class(object_type, vendor_id)
    if not cls:
        return None

    # get the property
    prop = cls._properties.get(propid)
    if not prop:
        return None

    # return the datatype
    return prop.datatype

#
#   Property
#

@bacpypes_debugging
class Property:

    def __init__(self, identifier, datatype, default=None, optional=True, mutable=True):
        if _debug:
            Property._debug("__init__ %s %s default=%r optional=%r mutable=%r",
                identifier, datatype, default, optional, mutable
                )

        # keep the arguments
        self.identifier = identifier

        # check the datatype
        self.datatype = datatype
        if not issubclass(datatype, (Atomic, Sequence, Choice, Array, List, AnyAtomic)):
            raise TypeError("invalid datatype for property: %s" % (identifier,))

        self.optional = optional
        self.mutable = mutable
        self.default = default

    def ReadProperty(self, obj, arrayIndex=None):
        if _debug:
            Property._debug("ReadProperty(%s) %s arrayIndex=%r",
                self.identifier, obj, arrayIndex
                )

        # get the value
        value = obj._values[self.identifier]
        if _debug: Property._debug("    - value: %r", value)

        # access an array
        if arrayIndex is not None:
            if not issubclass(self.datatype, Array):
                raise ExecutionError(errorClass='property', errorCode='propertyIsNotAnArray')

            if value is not None:
                try:
                    # dive in, the water's fine
                    value = value[arrayIndex]
                except IndexError:
                    raise ExecutionError(errorClass='property', errorCode='invalidArrayIndex')

        # all set
        return value

    def WriteProperty(self, obj, value, arrayIndex=None, priority=None, direct=False):
        if _debug:
            Property._debug("WriteProperty(%s) %s %r arrayIndex=%r priority=%r direct=%r",
                self.identifier, obj, value, arrayIndex, priority, direct
                )

        if direct:
            if _debug: Property._debug("    - direct write")
        else:
            # see if it must be provided
            if not self.optional and value is None:
                raise ValueError("%s value required" % (self.identifier,))

            # see if it can be changed
            if not self.mutable:
                raise ExecutionError(errorClass='property', errorCode='writeAccessDenied')

            # if changing the length of the array, the value is unsigned
            if arrayIndex == 0:
                if not Unsigned.is_valid(value):
                    raise InvalidParameterDatatype("length of %s must be unsigned" % (
                            self.identifier,
                            ))

            # if it's atomic, make sure it's valid
            elif issubclass(self.datatype, Atomic):
                if _debug: Property._debug("    - property is atomic, checking value")
                if not self.datatype.is_valid(value):
                    raise InvalidParameterDatatype("%s must be of type %s" % (
                            self.identifier, self.datatype.__name__,
                            ))

            # if it's an array, make sure it's valid regarding arrayIndex provided
            elif issubclass(self.datatype, Array):
                if _debug: Property._debug("    - property is array, checking subtype and index")

                # changing a single element
                if arrayIndex is not None:
                    # if it's atomic, make sure it's valid
                    if issubclass(self.datatype.subtype, Atomic):
                        if _debug: Property._debug("    - subtype is atomic, checking value")
                        if not self.datatype.subtype.is_valid(value):
                            raise InvalidParameterDatatype("%s must be of type %s" % (
                                    self.identifier, self.datatype.__name__,
                                    ))
                    # constructed type
                    elif not isinstance(value, self.datatype.subtype):
                        raise InvalidParameterDatatype("%s must be of type %s" % (
                                self.identifier, self.datatype.subtype.__name__
                                ))

                # replacing the array
                elif isinstance(value, list):
                    # check validity regarding subtype
                    for item in value:
                        # if it's atomic, make sure it's valid
                        if issubclass(self.datatype.subtype, Atomic):
                            if _debug: Property._debug("    - subtype is atomic, checking value")
                            if not self.datatype.subtype.is_valid(item):
                                raise InvalidParameterDatatype("elements of %s must be of type %s" % (
                                        self.identifier, self.datatype.subtype.__name__,
                                        ))
                        # constructed type
                        elif not isinstance(item, self.datatype.subtype):
                            raise InvalidParameterDatatype("elements of %s must be of type %s" % (
                                    self.identifier, self.datatype.subtype.__name__
                                    ))

                    # value is mutated into a new array
                    value = self.datatype(value)

<<<<<<< HEAD
=======
            # if it's an array, make sure it's valid regarding arrayIndex provided
            elif issubclass(self.datatype, List):
                if _debug: Property._debug("    - property is list, checking subtype")

                # changing a single element
                if arrayIndex is not None:
                    raise ExecutionError(errorClass='property', errorCode='propertyIsNotAnArray')

                # replacing the array
                if not isinstance(value, list):
                    raise InvalidParameterDatatype("elements of %s must be of type %s" % (
                            self.identifier, self.datatype.subtype.__name__
                            ))

                # check validity regarding subtype
                for item in value:
                    # if it's atomic, make sure it's valid
                    if issubclass(self.datatype.subtype, Atomic):
                        if _debug: Property._debug("    - subtype is atomic, checking value")
                        if not self.datatype.subtype.is_valid(item):
                            raise InvalidParameterDatatype("elements of %s must be of type %s" % (
                                    self.identifier, self.datatype.subtype.__name__,
                                    ))
                    # constructed type
                    elif not isinstance(item, self.datatype.subtype):
                        raise InvalidParameterDatatype("elements of %s must be of type %s" % (
                                self.identifier, self.datatype.subtype.__name__
                                ))

                # value is mutated into a new list
                value = self.datatype(value)

>>>>>>> 3130ca3d
            # some kind of constructed data
            elif not isinstance(value, self.datatype):
                if _debug: Property._debug("    - property is not atomic and wrong type")
                raise InvalidParameterDatatype("%s must be of type %s" % (
                        self.identifier, self.datatype.__name__,
                        ))

        # local check if the property is monitored
        is_monitored = self.identifier in obj._property_monitors

        if arrayIndex is not None:
            if not issubclass(self.datatype, Array):
                raise ExecutionError(errorClass='property', errorCode='propertyIsNotAnArray')

            # check the array
            arry = obj._values[self.identifier]
            if arry is None:
                raise RuntimeError("%s uninitialized array" % (self.identifier,))

            if is_monitored:
                old_value = _copy(arry)

            # seems to be OK, let the array object take over
            if _debug: Property._debug("    - forwarding to array")
            try:
                arry[arrayIndex] = value
            except IndexError:
                raise ExecutionError(errorClass='property', errorCode='invalidArrayIndex')

            # check for monitors, call each one with the old and new value
            if is_monitored:
                for fn in obj._property_monitors[self.identifier]:
                    if _debug: Property._debug("    - monitor: %r", fn)
                    fn(old_value, arry)

        else:
            if is_monitored:
                old_value = obj._values.get(self.identifier, None)

            # seems to be OK
            obj._values[self.identifier] = value

            # check for monitors, call each one with the old and new value
            if is_monitored:
                for fn in obj._property_monitors[self.identifier]:
                    if _debug: Property._debug("    - monitor: %r", fn)
                    fn(old_value, value)

#
#   StandardProperty
#

@bacpypes_debugging
class StandardProperty(Property):

    def __init__(self, identifier, datatype, default=None, optional=True, mutable=True):
        if _debug:
            StandardProperty._debug("__init__ %s %s default=%r optional=%r mutable=%r",
                identifier, datatype, default, optional, mutable
                )

        # use one of the subclasses
        if not isinstance(self, (OptionalProperty, ReadableProperty, WritableProperty)):
            raise ConfigurationError(self.__class__.__name__ + " must derive from OptionalProperty, ReadableProperty, or WritableProperty")

        # validate the identifier to be one of the standard property enumerations
        if identifier not in PropertyIdentifier.enumerations:
            raise ConfigurationError("unknown standard property identifier: %s" % (identifier,))

        # continue with the initialization
        Property.__init__(self, identifier, datatype, default, optional, mutable)

#
#   OptionalProperty
#

@bacpypes_debugging
class OptionalProperty(StandardProperty):

    """The property is required to be present and readable using BACnet services."""

    def __init__(self, identifier, datatype, default=None, optional=True, mutable=False):
        if _debug:
            OptionalProperty._debug("__init__ %s %s default=%r optional=%r mutable=%r",
                identifier, datatype, default, optional, mutable
                )

        # continue with the initialization
        StandardProperty.__init__(self, identifier, datatype, default, optional, mutable)

#
#   ReadableProperty
#

@bacpypes_debugging
class ReadableProperty(StandardProperty):

    """The property is required to be present and readable using BACnet services."""

    def __init__(self, identifier, datatype, default=None, optional=False, mutable=False):
        if _debug:
            ReadableProperty._debug("__init__ %s %s default=%r optional=%r mutable=%r",
                identifier, datatype, default, optional, mutable
                )

        # continue with the initialization
        StandardProperty.__init__(self, identifier, datatype, default, optional, mutable)

#
#   WritableProperty
#

@bacpypes_debugging
class WritableProperty(StandardProperty):

    """The property is required to be present, readable, and writable using BACnet services."""

    def __init__(self, identifier, datatype, default=None, optional=False, mutable=True):
        if _debug:
            WritableProperty._debug("__init__ %s %s default=%r optional=%r mutable=%r",
                identifier, datatype, default, optional, mutable
                )

        # continue with the initialization
        StandardProperty.__init__(self, identifier, datatype, default, optional, mutable)

#
#   ObjectIdentifierProperty
#

@bacpypes_debugging
class ObjectIdentifierProperty(ReadableProperty):

    def WriteProperty(self, obj, value, arrayIndex=None, priority=None, direct=False):
        if _debug: ObjectIdentifierProperty._debug("WriteProperty %r %r arrayIndex=%r priority=%r", obj, value, arrayIndex, priority)

        # make it easy to default
        if value is None:
            pass
        elif isinstance(value, int):
            value = (obj.objectType, value)
        elif isinstance(value, tuple) and len(value) == 2:
            if value[0] != obj.objectType:
                raise ValueError("%s required" % (obj.objectType,))
        else:
            raise TypeError("object identifier")

        return Property.WriteProperty( self, obj, value, arrayIndex, priority, direct )

#
#   Object
#

@bacpypes_debugging
class Object:

    _debug_contents = ('_app',)

    properties = \
        [ ObjectIdentifierProperty('objectIdentifier', ObjectIdentifier, optional=False)
        , ReadableProperty('objectName', CharacterString, optional=False)
        , OptionalProperty('description', CharacterString)
        , OptionalProperty('profileName', CharacterString)
        , ReadableProperty('propertyList', ArrayOf(PropertyIdentifier))
        ]
    _properties = {}

    def __init__(self, **kwargs):
        """Create an object, with default property values as needed."""
        if _debug: Object._debug("__init__(%s) %r", self.__class__.__name__, kwargs)

        # map the python names into property names and make sure they
        # are appropriate for this object
        initargs = {}
        for key, value in kwargs.items():
            if key not in self._properties:
                raise PropertyError(key)
            initargs[key] = value

        # object is detached from an application until it is added
        self._app = None

        # start with a clean dict of values
        self._values = {}

        # empty list of property monitors
        self._property_monitors = defaultdict(list)

        # initialize the object
        for propid, prop in self._properties.items():
            if propid in initargs:
                if _debug: Object._debug("    - setting %s from initargs", propid)

                # defer to the property object for error checking
                prop.WriteProperty(self, initargs[propid], direct=True)

            elif prop.default is not None:
                if _debug: Object._debug("    - setting %s from default", propid)

                # default values bypass property interface
                self._values[propid] = prop.default

            else:
                if not prop.optional:
                    if _debug: Object._debug("    - %s value required", propid)

                self._values[propid] = None

        if _debug: Object._debug("    - done __init__")

    def _attr_to_property(self, attr):
        """Common routine to translate a python attribute name to a property name and
        return the appropriate property."""

        # get the property
        prop = self._properties.get(attr)
        if not prop:
            raise PropertyError(attr)

        # found it
        return prop

    def __getattr__(self, attr):
        if _debug: Object._debug("__getattr__ %r", attr)

        # do not redirect private attrs or functions
        if attr.startswith('_') or attr[0].isupper() or (attr == 'debug_contents'):
            return object.__getattribute__(self, attr)

        # defer to the property to get the value
        prop = self._attr_to_property(attr)
        if _debug: Object._debug("    - deferring to %r", prop)

        # defer to the property to get the value
        return prop.ReadProperty(self)

    def __setattr__(self, attr, value):
        if _debug: Object._debug("__setattr__ %r %r", attr, value)

        if attr.startswith('_') or attr[0].isupper() or (attr == 'debug_contents'):
            return object.__setattr__(self, attr, value)

        # defer to the property to normalize the value
        prop = self._attr_to_property(attr)
        if _debug: Object._debug("    - deferring to %r", prop)

        return prop.WriteProperty(self, value, direct=True)

    def add_property(self, prop):
        """Add a property to an object.  The property is an instance of
        a Property or one of its derived classes.  Adding a property
        disconnects it from the collection of properties common to all of the
        objects of its class."""
        if _debug: Object._debug("add_property %r", prop)

        # make a copy of the properties dictionary
        self._properties = _copy(self._properties)

        # save the property reference and default value (usually None)
        self._properties[prop.identifier] = prop
        self._values[prop.identifier] = prop.default

    def delete_property(self, prop):
        """Delete a property from an object.  The property is an instance of
        a Property or one of its derived classes, but only the property
        is relavent.  Deleting a property disconnects it from the collection of
        properties common to all of the objects of its class."""
        if _debug: Object._debug("delete_property %r", prop)

        # make a copy of the properties dictionary
        self._properties = _copy(self._properties)

        # delete the property from the dictionary and values
        del self._properties[prop.identifier]
        if prop.identifier in self._values:
            del self._values[prop.identifier]

    def ReadProperty(self, propid, arrayIndex=None):
        if _debug: Object._debug("ReadProperty %r arrayIndex=%r", propid, arrayIndex)

        # get the property
        prop = self._properties.get(propid)
        if not prop:
            raise PropertyError(propid)

        # defer to the property to get the value
        return prop.ReadProperty(self, arrayIndex)

    def WriteProperty(self, propid, value, arrayIndex=None, priority=None, direct=False):
        if _debug: Object._debug("WriteProperty %r %r arrayIndex=%r priority=%r", propid, value, arrayIndex, priority)

        # get the property
        prop = self._properties.get(propid)
        if not prop:
            raise PropertyError(propid)

        # defer to the property to set the value
        return prop.WriteProperty(self, value, arrayIndex, priority, direct)

    def get_datatype(self, propid):
        """Return the datatype for the property of an object."""
        if _debug: Object._debug("get_datatype %r", propid)

        # get the property
        prop = self._properties.get(propid)
        if not prop:
            raise PropertyError(propid)

        # return the datatype
        return prop.datatype

    def _dict_contents(self, use_dict=None, as_class=dict):
        """Return the contents of an object as a dict."""
        if _debug: Object._debug("dict_contents use_dict=%r as_class=%r", use_dict, as_class)

        # make/extend the dictionary of content
        if use_dict is None:
            use_dict = as_class()

        klasses = list(self.__class__.__mro__)
        klasses.reverse()

        # build a list of property identifiers "bottom up"
        property_names = []
        properties_seen = set()
        for c in klasses:
            for prop in getattr(c, 'properties', []):
                if prop.identifier not in properties_seen:
                    property_names.append(prop.identifier)
                    properties_seen.add(prop.identifier)

        # extract the values
        for property_name in property_names:
            # get the value
            property_value = self._properties.get(property_name).ReadProperty(self)
            if property_value is None:
                continue

            # if the value has a way to convert it to a dict, use it
            if hasattr(property_value, "dict_contents"):
                property_value = property_value.dict_contents(as_class=as_class)

            # save the value
            use_dict.__setitem__(property_name, property_value)

        # return what we built/updated
        return use_dict

    def debug_contents(self, indent=1, file=sys.stdout, _ids=None):
        """Print out interesting things about the object."""
        klasses = list(self.__class__.__mro__)
        klasses.reverse()

        # print special attributes "bottom up"
        previous_attrs = ()
        for c in klasses:
            attrs = getattr(c, '_debug_contents', ())

            # if we have seen this list already, move to the next class
            if attrs is previous_attrs:
                continue

            for attr in attrs:
                file.write("%s%s = %s\n" % ("    " * indent, attr, getattr(self, attr)))
            previous_attrs = attrs

        # build a list of property identifiers "bottom up"
        property_names = []
        properties_seen = set()
        for c in klasses:
            for prop in getattr(c, 'properties', []):
                if prop.identifier not in properties_seen:
                    property_names.append(prop.identifier)
                    properties_seen.add(prop.identifier)

        # print out the values
        for property_name in property_names:
            property_value = self._values.get(property_name, None)

            # printing out property values that are None is tedious
            if property_value is None:
                continue

            if hasattr(property_value, "debug_contents"):
                file.write("%s%s\n" % ("    " * indent, property_name))
                property_value.debug_contents(indent+1, file, _ids)
            else:
                file.write("%s%s = %r\n" % ("    " * indent, property_name, property_value))

#
#   Standard Object Types
#

@register_object_type
class AccessCredentialObject(Object):
    objectType = 'accessCredential'
    properties = \
        [ WritableProperty('globalIdentifier', Unsigned)
        , ReadableProperty('statusFlags', StatusFlags)
        , ReadableProperty('reliability', Reliability)
        , ReadableProperty('credentialStatus', BinaryPV)
        , ReadableProperty('reasonForDisable', ListOf(AccessCredentialDisableReason))
        , ReadableProperty('authenticationFactors', ArrayOf(CredentialAuthenticationFactor))
        , ReadableProperty('activationTime', DateTime)
        , ReadableProperty('expiryTime', DateTime)
        , ReadableProperty('credentialDisable', AccessCredentialDisable)
        , OptionalProperty('daysRemaining', Integer)
        , OptionalProperty('usesRemaining', Integer)
        , OptionalProperty('absenteeLimit', Unsigned)
        , OptionalProperty('belongsTo', DeviceObjectReference)
        , ReadableProperty('assignedAccessRights', ArrayOf(AssignedAccessRights))
        , OptionalProperty('lastAccessPoint', DeviceObjectReference)
        , OptionalProperty('lastAccessEvent', AccessEvent)
        , OptionalProperty('lastUseTime', DateTime)
        , OptionalProperty('traceFlag', Boolean)
        , OptionalProperty('threatAuthority', AccessThreatLevel)
        , OptionalProperty('extendedTimeEnable', Boolean)
        , OptionalProperty('authorizationExemptions', ListOf(AuthorizationException))
        , OptionalProperty('reliabilityEvaluationInhibit', Boolean)
#       , OptionalProperty('masterExemption', Boolean)
#       , OptionalProperty('passbackExemption', Boolean)
#       , OptionalProperty('occupancyExemption', Boolean)
        ]

@register_object_type
class AccessDoorObject(Object):
    objectType = 'accessDoor'
    properties = \
        [ WritableProperty('presentValue', DoorValue)
        , ReadableProperty('statusFlags', StatusFlags)
        , ReadableProperty('eventState', EventState)
        , ReadableProperty('reliability', Reliability)
        , ReadableProperty('outOfService', Boolean)
        , ReadableProperty('priorityArray', PriorityArray)
        , ReadableProperty('relinquishDefault', DoorValue)
        , OptionalProperty('doorStatus', DoorStatus)
        , OptionalProperty('lockStatus', LockStatus)
        , OptionalProperty('securedStatus', DoorSecuredStatus)
        , OptionalProperty('doorMembers', ArrayOf(DeviceObjectReference))
        , ReadableProperty('doorPulseTime', Unsigned)
        , ReadableProperty('doorExtendedPulseTime', Unsigned)
        , OptionalProperty('doorUnlockDelayTime', Unsigned)
        , ReadableProperty('doorOpenTooLongTime', Unsigned)
        , OptionalProperty('doorAlarmState', DoorAlarmState)
        , OptionalProperty('maskedAlarmValues', ListOf(DoorAlarmState))
        , OptionalProperty('maintenanceRequired', Maintenance)
        , OptionalProperty('timeDelay', Unsigned)
        , OptionalProperty('notificationClass', Unsigned)
        , OptionalProperty('alarmValues', ListOf(DoorAlarmState))
        , OptionalProperty('faultValues', ListOf(DoorAlarmState))
        , OptionalProperty('eventEnable', EventTransitionBits)
        , OptionalProperty('ackedTransitions', EventTransitionBits)
        , OptionalProperty('notifyType', NotifyType)
        , OptionalProperty('eventTimeStamps', ArrayOf(TimeStamp))
        , OptionalProperty('eventMessageTexts', ArrayOf(CharacterString))
        , OptionalProperty('eventMessageTextsConfig', ArrayOf(CharacterString))
        , OptionalProperty('eventDetectionEnable', Boolean)
        , OptionalProperty('eventAlgorithmInhibitRef', ObjectPropertyReference)
        , OptionalProperty('eventAlgorithmInhibit', Boolean)
        ]

@register_object_type
class AccessPointObject(Object):
    objectType = 'accessPoint'
    properties = \
        [ ReadableProperty('statusFlags', StatusFlags)
        , ReadableProperty('eventState', EventState)
        , ReadableProperty('reliability', Reliability)
        , ReadableProperty('outOfService', Boolean)
        , ReadableProperty('authenticationStatus', AuthenticationStatus)
        , ReadableProperty('activeAuthenticationPolicy', Unsigned)
        , ReadableProperty('numberOfAuthenticationPolicies', Unsigned)
        , OptionalProperty('authenticationPolicyList', ArrayOf(AuthenticationPolicy))
        , OptionalProperty('authenticationPolicyNames', ArrayOf(CharacterString))
        , ReadableProperty('authorizationMode', AuthorizationMode)
        , OptionalProperty('verificationTime', Unsigned)
        , OptionalProperty('lockout', Boolean)
        , OptionalProperty('lockoutRelinquishTime', Unsigned)
        , OptionalProperty('failedAttempts', Unsigned)
        , OptionalProperty('failedAttemptEvents', ListOf(AccessEvent))
        , OptionalProperty('maxFailedAttempts', Unsigned)
        , OptionalProperty('failedAttemptsTime', Unsigned)
        , OptionalProperty('threatLevel', AccessThreatLevel)
        , OptionalProperty('occupancyUpperLimitEnforced', Boolean)
        , OptionalProperty('occupancyLowerLimitEnforced', Boolean)
        , OptionalProperty('occupancyCountAdjust', Boolean)
        , OptionalProperty('accompanimentTime', Unsigned)
        , ReadableProperty('accessEvent', AccessEvent)
        , ReadableProperty('accessEventTag', Unsigned)
        , ReadableProperty('accessEventTime', TimeStamp)
        , ReadableProperty('accessEventCredential', DeviceObjectReference)
        , OptionalProperty('accessEventAuthenticationFactor', AuthenticationFactor)
        , ReadableProperty('accessDoors', ArrayOf(DeviceObjectReference))
        , ReadableProperty('priorityForWriting', Unsigned)
        , OptionalProperty('musterPoint', Boolean)
        , OptionalProperty('zoneTo', DeviceObjectReference)
        , OptionalProperty('zoneFrom', DeviceObjectReference)
        , OptionalProperty('notificationClass', Unsigned)
        , OptionalProperty('transactionNotificationClass', Unsigned)
        , OptionalProperty('accessAlarmEvents', ListOf(AccessEvent))
        , OptionalProperty('accessTransactionEvents', ListOf(AccessEvent))
        , OptionalProperty('eventEnable', EventTransitionBits)
        , OptionalProperty('ackedTransitions', EventTransitionBits)
        , OptionalProperty('notifyType', NotifyType)
        , OptionalProperty('eventTimeStamps', ArrayOf(TimeStamp))
        , OptionalProperty('eventMessageTexts', ArrayOf(CharacterString))
        , OptionalProperty('eventMessageTextsConfig', ArrayOf(CharacterString))
        , OptionalProperty('eventDetectionEnable', Boolean)
        , OptionalProperty('eventAlgorithmInhibitRef', ObjectPropertyReference)
        , OptionalProperty('eventAlgorithmInhibit', Boolean)
        , OptionalProperty('reliabilityEvaluationInhibit', Boolean)
        ]

@register_object_type
class AccessRightsObject(Object):
    objectType = 'accessRights'
    properties = \
        [ WritableProperty('globalIdentifier', Unsigned)
        , ReadableProperty('statusFlags', StatusFlags)
        , ReadableProperty('reliability', Reliability)
        , ReadableProperty('enable', Boolean)
        , ReadableProperty('negativeAccessRules', ArrayOf(AccessRule))
        , ReadableProperty('positiveAccessRules', ArrayOf(AccessRule))
        , OptionalProperty('accompaniment', DeviceObjectReference)
        , OptionalProperty('reliabilityEvaluationInhibit', Boolean)
        ]

@register_object_type
class AccessUserObject(Object):
    objectType = 'accessUser'
    properties = \
        [ WritableProperty('globalIdentifier', Unsigned)
        , ReadableProperty('statusFlags', StatusFlags)
        , ReadableProperty('reliability', Reliability)
        , ReadableProperty('userType', AccessUserType)
        , OptionalProperty('userName', CharacterString)
        , OptionalProperty('userExternalIdentifier', CharacterString)
        , OptionalProperty('userInformationReference', CharacterString)
        , OptionalProperty('members', ListOf(DeviceObjectReference))
        , OptionalProperty('memberOf', ListOf(DeviceObjectReference))
        , ReadableProperty('credentials', ListOf(DeviceObjectReference))
       ]

@register_object_type
class AccessZoneObject(Object):
    objectType = 'accessZone'
    properties = \
        [ WritableProperty('globalIdentifier', Unsigned)
        , ReadableProperty('occupancyState', AccessZoneOccupancyState)
        , ReadableProperty('statusFlags', StatusFlags)
        , ReadableProperty('eventState', EventState)
        , ReadableProperty('reliability', Reliability)
        , ReadableProperty('outOfService', Boolean)
        , OptionalProperty('occupancyCount', Unsigned)
        , OptionalProperty('occupancyCountEnable', Boolean)
        , OptionalProperty('adjustValue', Integer)
        , OptionalProperty('occupancyUpperLimit', Unsigned)
        , OptionalProperty('occupancyLowerLimit', Unsigned)
        , OptionalProperty('credentialsInZone', ListOf(DeviceObjectReference) )
        , OptionalProperty('lastCredentialAdded', DeviceObjectReference)
        , OptionalProperty('lastCredentialAddedTime', DateTime)
        , OptionalProperty('lastCredentialRemoved', DeviceObjectReference)
        , OptionalProperty('lastCredentialRemovedTime', DateTime)
        , OptionalProperty('passbackMode', AccessPassbackMode)
        , OptionalProperty('passbackTimeout', Unsigned)
        , ReadableProperty('entryPoints', ListOf(DeviceObjectReference))
        , ReadableProperty('exitPoints', ListOf(DeviceObjectReference))
        , OptionalProperty('timeDelay', Unsigned)
        , OptionalProperty('notificationClass', Unsigned)
        , OptionalProperty('alarmValues', ListOf(AccessZoneOccupancyState))
        , OptionalProperty('eventEnable', EventTransitionBits)
        , OptionalProperty('ackedTransitions', EventTransitionBits)
        , OptionalProperty('notifyType', NotifyType)
        , OptionalProperty('eventTimeStamps', ArrayOf(TimeStamp))
        , OptionalProperty('eventMessageTexts', ArrayOf(CharacterString))
        , OptionalProperty('eventMessageTextsConfig', ArrayOf(CharacterString))
        , OptionalProperty('eventDetectionEnable', Boolean)
        , OptionalProperty('eventAlgorithmInhibitRef', ObjectPropertyReference)
        , OptionalProperty('eventAlgorithmInhibit', Boolean)
        , OptionalProperty('timeDelayNormal', Unsigned)
        , OptionalProperty('reliabilityEvaluationInhibit', Boolean)
        ]

@register_object_type
class AccumulatorObject(Object):
    objectType = 'accumulator'
    properties = \
        [ ReadableProperty('presentValue', Unsigned)
        , OptionalProperty('deviceType', CharacterString)
        , ReadableProperty('statusFlags', StatusFlags)
        , ReadableProperty('eventState', EventState)
        , OptionalProperty('reliability', Reliability)
        , ReadableProperty('outOfService', Boolean)
        , ReadableProperty('scale', Scale)
        , ReadableProperty('units', EngineeringUnits)
        , OptionalProperty('prescale', Prescale)
        , ReadableProperty('maxPresValue', Unsigned)
        , OptionalProperty('valueChangeTime', DateTime)
        , OptionalProperty('valueBeforeChange', Unsigned)
        , OptionalProperty('valueSet', Unsigned)
        , OptionalProperty('loggingRecord', AccumulatorRecord)
        , OptionalProperty('loggingObject', ObjectIdentifier)
        , OptionalProperty('pulseRate', Unsigned)
        , OptionalProperty('highLimit', Unsigned)
        , OptionalProperty('lowLimit', Unsigned)
        , OptionalProperty('limitMonitoringInterval', Unsigned)
        , OptionalProperty('notificationClass', Unsigned)
        , OptionalProperty('timeDelay', Unsigned)
        , OptionalProperty('limitEnable', LimitEnable)
        , OptionalProperty('eventEnable', EventTransitionBits)
        , OptionalProperty('ackedTransitions', EventTransitionBits)
        , OptionalProperty('notifyType', NotifyType)
        , OptionalProperty('eventTimeStamps', ArrayOf(TimeStamp))
        , OptionalProperty('eventMessageTexts', ArrayOf(CharacterString))
        , OptionalProperty('eventMessageTextsConfig', ArrayOf(CharacterString))
        , OptionalProperty('eventDetectionEnable', Boolean)
        , OptionalProperty('eventAlgorithmInhibitRef', ObjectPropertyReference)
        , OptionalProperty('eventAlgorithmInhibit', Boolean)
        , OptionalProperty('timeDelayNormal', Unsigned)
        , OptionalProperty('reliabilityEvaluationInhibit', Boolean)
        ]

@register_object_type
class AlertEnrollmentObject(Object):
    objectType = 'alertEnrollment'
    properties = \
        [ ReadableProperty('presentValue', ObjectIdentifier)
        , ReadableProperty('eventState', EventState)
        , OptionalProperty('eventDetectionEnable', Boolean)
        , ReadableProperty('notificationClass', Unsigned)
        , OptionalProperty('eventEnable', EventTransitionBits)
        , OptionalProperty('ackedTransitions', EventTransitionBits)
        , OptionalProperty('notifyType', NotifyType)
        , OptionalProperty('eventTimeStamps', ArrayOf(TimeStamp))
        , OptionalProperty('eventMessageTexts', ArrayOf(CharacterString))
        , OptionalProperty('eventMessageTextsConfig', ArrayOf(CharacterString))
        , OptionalProperty('eventAlgorithmInhibitRef', ObjectPropertyReference)
        , OptionalProperty('eventAlgorithmInhibit', Boolean)
        ]

@register_object_type
class AnalogInputObject(Object):
    objectType = 'analogInput'
    properties = \
        [ ReadableProperty('presentValue', Real)
        , OptionalProperty('deviceType', CharacterString)
        , ReadableProperty('statusFlags', StatusFlags)
        , ReadableProperty('eventState', EventState)
        , OptionalProperty('reliability', Reliability)
        , ReadableProperty('outOfService', Boolean)
        , OptionalProperty('updateInterval', Unsigned)
        , ReadableProperty('units', EngineeringUnits)
        , OptionalProperty('minPresValue', Real)
        , OptionalProperty('maxPresValue', Real)
        , OptionalProperty('resolution', Real)
        , OptionalProperty('covIncrement', Real)
        , OptionalProperty('timeDelay', Unsigned)
        , OptionalProperty('notificationClass', Unsigned)
        , OptionalProperty('highLimit', Real)
        , OptionalProperty('lowLimit', Real)
        , OptionalProperty('deadband', Real)
        , OptionalProperty('limitEnable', LimitEnable)
        , OptionalProperty('eventEnable', EventTransitionBits)
        , OptionalProperty('ackedTransitions', EventTransitionBits)
        , OptionalProperty('notifyType', NotifyType)
        , OptionalProperty('eventTimeStamps', ArrayOf(TimeStamp))
        , OptionalProperty('eventMessageTexts', ArrayOf(CharacterString))
        , OptionalProperty('eventMessageTextsConfig', ArrayOf(CharacterString))
        , OptionalProperty('eventDetectionEnable', Boolean)
        , OptionalProperty('eventAlgorithmInhibitRef', ObjectPropertyReference)
        , OptionalProperty('eventAlgorithmInhibit', Boolean)
        , OptionalProperty('timeDelayNormal', Unsigned)
        , OptionalProperty('reliabilityEvaluationInhibit', Boolean)
        ]

@register_object_type
class AnalogOutputObject(Object):
    objectType = 'analogOutput'
    properties = \
        [ WritableProperty('presentValue', Real)
        , OptionalProperty('deviceType', CharacterString)
        , ReadableProperty('statusFlags', StatusFlags)
        , ReadableProperty('eventState', EventState)
        , OptionalProperty('reliability', Reliability)
        , ReadableProperty('outOfService', Boolean)
        , ReadableProperty('units',  EngineeringUnits)
        , OptionalProperty('minPresValue', Real)
        , OptionalProperty('maxPresValue', Real)
        , OptionalProperty('resolution', Real)
        , ReadableProperty('priorityArray', PriorityArray)
        , ReadableProperty('relinquishDefault', Real)
        , OptionalProperty('covIncrement', Real)
        , OptionalProperty('timeDelay', Unsigned)
        , OptionalProperty('notificationClass', Unsigned)
        , OptionalProperty('highLimit', Real)
        , OptionalProperty('lowLimit', Real)
        , OptionalProperty('deadband', Real)
        , OptionalProperty('limitEnable', LimitEnable)
        , OptionalProperty('eventEnable', EventTransitionBits)
        , OptionalProperty('ackedTransitions',  EventTransitionBits)
        , OptionalProperty('notifyType', NotifyType)
        , OptionalProperty('eventTimeStamps', ArrayOf(TimeStamp))
        , OptionalProperty('eventMessageTexts', ArrayOf(CharacterString))
        , OptionalProperty('eventMessageTextsConfig', ArrayOf(CharacterString))
        , OptionalProperty('eventDetectionEnable', Boolean)
        , OptionalProperty('eventAlgorithmInhibitRef', ObjectPropertyReference)
        , OptionalProperty('eventAlgorithmInhibit', Boolean)
        , OptionalProperty('timeDelayNormal', Unsigned)
        , OptionalProperty('reliabilityEvaluationInhibit', Boolean)
        ]

@register_object_type
class AnalogValueObject(Object):
    objectType = 'analogValue'
    properties = \
        [ ReadableProperty('presentValue', Real)
        , ReadableProperty('statusFlags', StatusFlags)
        , ReadableProperty('eventState', EventState)
        , OptionalProperty('reliability', Reliability)
        , ReadableProperty('outOfService', Boolean)
        , ReadableProperty('units', EngineeringUnits)
        , OptionalProperty('minPresValue', Real)
        , OptionalProperty('maxPresValue', Real)
        , OptionalProperty('resolution', Real)
        , OptionalProperty('priorityArray', PriorityArray)
        , OptionalProperty('relinquishDefault', Real)
        , OptionalProperty('covIncrement', Real)
        , OptionalProperty('timeDelay', Unsigned)
        , OptionalProperty('notificationClass',  Unsigned)
        , OptionalProperty('highLimit', Real)
        , OptionalProperty('lowLimit', Real)
        , OptionalProperty('deadband', Real)
        , OptionalProperty('limitEnable', LimitEnable)
        , OptionalProperty('eventEnable', EventTransitionBits)
        , OptionalProperty('ackedTransitions', EventTransitionBits)
        , OptionalProperty('notifyType', NotifyType)
        , OptionalProperty('eventTimeStamps', ArrayOf(TimeStamp))
        , OptionalProperty('eventMessageTexts', ArrayOf(CharacterString))
        , OptionalProperty('eventMessageTextsConfig', ArrayOf(CharacterString))
        , OptionalProperty('eventDetectionEnable', Boolean)
        , OptionalProperty('eventAlgorithmInhibitRef', ObjectPropertyReference)
        , OptionalProperty('eventAlgorithmInhibit', Boolean)
        , OptionalProperty('timeDelayNormal', Unsigned)
        , OptionalProperty('reliabilityEvaluationInhibit', Boolean)
        ]

@register_object_type
class AveragingObject(Object):
    objectType = 'averaging'
    properties = \
        [ ReadableProperty('minimumValue', Real)
        , OptionalProperty('minimumValueTimestamp', DateTime)
        , ReadableProperty('averageValue', Real)
        , OptionalProperty('varianceValue', Real)
        , ReadableProperty('maximumValue', Real)
        , OptionalProperty('maximumValueTimestamp', DateTime)
        , WritableProperty('attemptedSamples', Unsigned)
        , ReadableProperty('validSamples', Unsigned)
        , ReadableProperty('objectPropertyReference', DeviceObjectPropertyReference)
        , WritableProperty('windowInterval', Unsigned)
        , WritableProperty('windowSamples', Unsigned)
        ]

@register_object_type
class BinaryInputObject(Object):
    objectType = 'binaryInput'
    properties = \
        [ ReadableProperty('presentValue', BinaryPV)
        , OptionalProperty('deviceType', CharacterString)
        , ReadableProperty('statusFlags', StatusFlags)
        , ReadableProperty('eventState', EventState)
        , OptionalProperty('reliability', Reliability)
        , ReadableProperty('outOfService', Boolean)
        , ReadableProperty('polarity', Polarity)
        , OptionalProperty('inactiveText', CharacterString)
        , OptionalProperty('activeText', CharacterString)
        , OptionalProperty('changeOfStateTime', DateTime)
        , OptionalProperty('changeOfStateCount', Unsigned)
        , OptionalProperty('timeOfStateCountReset', DateTime)
        , OptionalProperty('elapsedActiveTime', Unsigned)
        , OptionalProperty('timeOfActiveTimeReset', DateTime)
        , OptionalProperty('timeDelay', Unsigned)
        , OptionalProperty('notificationClass', Unsigned)
        , OptionalProperty('alarmValue', BinaryPV)
        , OptionalProperty('eventEnable', EventTransitionBits)
        , OptionalProperty('ackedTransitions', EventTransitionBits)
        , OptionalProperty('notifyType', NotifyType)
        , OptionalProperty('eventTimeStamps', ArrayOf(TimeStamp))
        , OptionalProperty('eventMessageTexts', ArrayOf(CharacterString))
        , OptionalProperty('eventMessageTextsConfig', ArrayOf(CharacterString))
        , OptionalProperty('eventDetectionEnable', Boolean)
        , OptionalProperty('eventAlgorithmInhibitRef', ObjectPropertyReference)
        , OptionalProperty('eventAlgorithmInhibit', Boolean)
        , OptionalProperty('timeDelayNormal', Unsigned)
        , OptionalProperty('reliabilityEvaluationInhibit', Boolean)
        ]

@register_object_type
class BinaryOutputObject(Object):
    objectType = 'binaryOutput'
    properties = \
        [ WritableProperty('presentValue', BinaryPV)
        , OptionalProperty('deviceType', CharacterString)
        , ReadableProperty('statusFlags', StatusFlags)
        , ReadableProperty('eventState', EventState)
        , OptionalProperty('reliability', Reliability)
        , ReadableProperty('outOfService', Boolean)
        , ReadableProperty('polarity', Polarity)
        , OptionalProperty('inactiveText', CharacterString)
        , OptionalProperty('activeText', CharacterString)
        , OptionalProperty('changeOfStateTime', DateTime)
        , OptionalProperty('changeOfStateCount', Unsigned)
        , OptionalProperty('timeOfStateCountReset', DateTime)
        , OptionalProperty('elapsedActiveTime', Unsigned)
        , OptionalProperty('timeOfActiveTimeReset', DateTime)
        , OptionalProperty('minimumOffTime', Unsigned)
        , OptionalProperty('minimumOnTime', Unsigned)
        , ReadableProperty('priorityArray', PriorityArray)
        , ReadableProperty('relinquishDefault', BinaryPV)
        , OptionalProperty('timeDelay', Unsigned)
        , OptionalProperty('notificationClass', Unsigned)
        , OptionalProperty('feedbackValue', BinaryPV)
        , OptionalProperty('eventEnable', EventTransitionBits)
        , OptionalProperty('ackedTransitions', EventTransitionBits)
        , OptionalProperty('notifyType', NotifyType)
        , OptionalProperty('eventTimeStamps', ArrayOf(TimeStamp))
        , OptionalProperty('eventMessageTexts', ArrayOf(CharacterString))
        , OptionalProperty('eventMessageTextsConfig', ArrayOf(CharacterString))
        , OptionalProperty('eventDetectionEnable', Boolean)
        , OptionalProperty('eventAlgorithmInhibitRef', ObjectPropertyReference)
        , OptionalProperty('eventAlgorithmInhibit', Boolean)
        , OptionalProperty('timeDelayNormal', Unsigned)
        , OptionalProperty('reliabilityEvaluationInhibit', Boolean)
        ]

@register_object_type
class BinaryValueObject(Object):
    objectType = 'binaryValue'
    properties = \
        [ WritableProperty('presentValue', BinaryPV)
        , ReadableProperty('statusFlags',StatusFlags)
        , ReadableProperty('eventState',EventState)
        , OptionalProperty('reliability',Reliability)
        , ReadableProperty('outOfService',Boolean)
        , OptionalProperty('inactiveText',CharacterString)
        , OptionalProperty('activeText',CharacterString)
        , OptionalProperty('changeOfStateTime',DateTime)
        , OptionalProperty('changeOfStateCount',Unsigned)
        , OptionalProperty('timeOfStateCountReset',DateTime)
        , OptionalProperty('elapsedActiveTime',Unsigned)
        , OptionalProperty('timeOfActiveTimeReset',DateTime)
        , OptionalProperty('minimumOffTime',Unsigned)
        , OptionalProperty('minimumOnTime',Unsigned)
        , OptionalProperty('priorityArray',PriorityArray)
        , OptionalProperty('relinquishDefault',BinaryPV)
        , OptionalProperty('timeDelay',Unsigned)
        , OptionalProperty('notificationClass',Unsigned)
        , OptionalProperty('alarmValue',BinaryPV)
        , OptionalProperty('eventEnable',EventTransitionBits)
        , OptionalProperty('ackedTransitions',EventTransitionBits)
        , OptionalProperty('notifyType',NotifyType)
        , OptionalProperty('eventTimeStamps', ArrayOf(TimeStamp))
        , OptionalProperty('eventMessageTexts', ArrayOf(CharacterString))
        , OptionalProperty('eventMessageTextsConfig', ArrayOf(CharacterString))
        , OptionalProperty('eventDetectionEnable', Boolean)
        , OptionalProperty('eventAlgorithmInhibitRef', ObjectPropertyReference)
        , OptionalProperty('eventAlgorithmInhibit', Boolean)
        , OptionalProperty('timeDelayNormal', Unsigned)
        , OptionalProperty('reliabilityEvaluationInhibit', Boolean)
        ]

@register_object_type
class BitStringValueObject(Object):
    objectType = 'bitstringValue'
    properties = \
        [ ReadableProperty('presentValue', BitString)
        , OptionalProperty('bitText', ArrayOf(CharacterString))
        , ReadableProperty('statusFlags', StatusFlags)
        , OptionalProperty('eventState', EventState)
        , OptionalProperty('reliability', Reliability)
        , OptionalProperty('outOfService', Boolean)
        , OptionalProperty('priorityArray', PriorityArray)
        , OptionalProperty('relinquishDefault', BitString)
        , OptionalProperty('timeDelay', Unsigned)
        , OptionalProperty('notificationClass', Unsigned)
        , OptionalProperty('alarmValues', ArrayOf(BitString))
        , OptionalProperty('bitMask', BitString)
        , OptionalProperty('eventEnable', EventTransitionBits)
        , OptionalProperty('ackedTransitions', EventTransitionBits)
        , OptionalProperty('notifyType', NotifyType)
        , OptionalProperty('eventTimeStamps', ArrayOf(TimeStamp))
        , OptionalProperty('eventMessageTexts', ArrayOf(CharacterString))
        , OptionalProperty('eventMessageTextsConfig', ArrayOf(CharacterString))
        , OptionalProperty('eventDetectionEnable', Boolean)
        , OptionalProperty('eventAlgorithmInhibitRef', ObjectPropertyReference)
        , OptionalProperty('eventAlgorithmInhibit', Boolean)
        , OptionalProperty('timeDelayNormal', Unsigned)
        , OptionalProperty('reliabilityEvaluationInhibit', Boolean)
        ]

@register_object_type
class CalendarObject(Object):
    objectType = 'calendar'
    properties = \
        [ ReadableProperty('presentValue', Boolean)
        , ReadableProperty('dateList', ListOf(CalendarEntry))
        ]

@register_object_type
class ChannelObject(Object):
    objectType = 'channel'
    properties = \
        [ WritableProperty('presentValue', ChannelValue)
        , ReadableProperty('lastPriority', Unsigned)
        , ReadableProperty('writeStatus', WriteStatus)
        , ReadableProperty('statusFlags', StatusFlags)
        , OptionalProperty('reliability', Reliability)
        , ReadableProperty('outOfService', Boolean)
        , WritableProperty('listOfObjectPropertyReferences', ArrayOf(DeviceObjectPropertyReference))
        , OptionalProperty('executionDelay', ArrayOf(Unsigned))
        , OptionalProperty('allowGroupDelayInhibit', Boolean)
        , WritableProperty('channelNumber', Unsigned)
        , WritableProperty('controlGroups', ArrayOf(Unsigned))
        , OptionalProperty('eventDetectionEnable', Boolean)
        , OptionalProperty('notificationClass', Unsigned)
        , OptionalProperty('eventEnable', EventTransitionBits)
        , OptionalProperty('eventState', EventState)
        , OptionalProperty('ackedTransitions', EventTransitionBits)
        , OptionalProperty('notifyType', NotifyType)
        , OptionalProperty('eventTimeStamps', ArrayOf(TimeStamp))
        , OptionalProperty('eventMessageTexts', ArrayOf(CharacterString))
        , OptionalProperty('eventMessageTextsConfig', ArrayOf(CharacterString))
        , OptionalProperty('reliabilityEvaluationInhibit', Boolean)
        ]

@register_object_type
class CharacterStringValueObject(Object):
    objectType = 'characterstringValue'
    properties = \
        [ ReadableProperty('presentValue', CharacterString)
        , ReadableProperty('statusFlags', StatusFlags)
        , OptionalProperty('eventState', EventState)
        , OptionalProperty('reliability', Reliability)
        , OptionalProperty('outOfService', Boolean)
        , OptionalProperty('priorityArray', PriorityArray)
        , OptionalProperty('relinquishDefault', CharacterString)
        , OptionalProperty('timeDelay', Unsigned)
        , OptionalProperty('notificationClass', Unsigned)
        , OptionalProperty('alarmValues', ArrayOf(OptionalCharacterString))
        , OptionalProperty('faultValues', ArrayOf(OptionalCharacterString))
        , OptionalProperty('eventEnable', EventTransitionBits)
        , OptionalProperty('ackedTransitions', EventTransitionBits)
        , OptionalProperty('notifyType', NotifyType)
        , OptionalProperty('eventTimeStamps', ArrayOf(TimeStamp))
        , OptionalProperty('eventMessageTexts', ArrayOf(CharacterString))
        , OptionalProperty('eventMessageTextsConfig', ArrayOf(CharacterString))
        , OptionalProperty('eventDetectionEnable', Boolean)
        , OptionalProperty('eventAlgorithmInhibitRef', ObjectPropertyReference)
        , OptionalProperty('eventAlgorithmInhibit', Boolean)
        , OptionalProperty('timeDelayNormal', Unsigned)
        , OptionalProperty('reliabilityEvaluationInhibit', Boolean)
        ]

@register_object_type
class CommandObject(Object):
    objectType = 'command'
    properties = \
        [ WritableProperty('presentValue', Unsigned)
        , ReadableProperty('inProcess', Boolean)
        , ReadableProperty('allWritesSuccessful', Boolean)
        , ReadableProperty('action', ArrayOf(ActionList))
        , OptionalProperty('actionText', ArrayOf(CharacterString))
        ]

@register_object_type
class CredentialDataInputObject(Object):
    objectType = 'credentialDataInput'
    properties = \
        [ ReadableProperty('presentValue', AuthenticationFactor)
        , ReadableProperty('statusFlags', StatusFlags)
        , OptionalProperty('reliability', Reliability)
        , ReadableProperty('outOfService', Boolean)
        , ReadableProperty('supportedFormats', ArrayOf(AuthenticationFactorFormat))
        , OptionalProperty('supportedFormatClasses', ArrayOf(Unsigned))
        , ReadableProperty('updateTime', TimeStamp)
        , OptionalProperty('eventDetectionEnable', Boolean)
        , OptionalProperty('notificationClass', Unsigned)
        , OptionalProperty('eventEnable', EventTransitionBits)
        , OptionalProperty('ackedTransitions', EventTransitionBits)
        , OptionalProperty('notifyType', NotifyType)
        , OptionalProperty('eventTimeStamps', ArrayOf(TimeStamp))
        , OptionalProperty('eventMessageTexts', ArrayOf(CharacterString))
        , OptionalProperty('eventMessageTextsConfig', ArrayOf(CharacterString))
        , OptionalProperty('reliabilityEvaluationInhibit', Boolean)
        ]

@register_object_type
class DatePatternValueObject(Object):
    objectType = 'datePatternValue'
    properties = \
        [ ReadableProperty('presentValue', Date)
        , ReadableProperty('statusFlags', StatusFlags)
        , OptionalProperty('eventState', EventState)
        , OptionalProperty('reliability', Reliability)
        , OptionalProperty('outOfService', Boolean)
        , OptionalProperty('priorityArray', PriorityArray)
        , OptionalProperty('relinquishDefault', Date)
        ]

@register_object_type
class DateValueObject(Object):
    objectType = 'dateValue'
    properties = \
        [ ReadableProperty('presentValue', Date)
        , ReadableProperty('statusFlags', StatusFlags)
        , OptionalProperty('eventState', EventState)
        , OptionalProperty('reliability', Reliability)
        , OptionalProperty('outOfService', Boolean)
        , OptionalProperty('priorityArray', PriorityArray)
        , OptionalProperty('relinquishDefault', Date)
        ]

@register_object_type
class DateTimePatternValueObject(Object):
    objectType = 'datetimePatternValue'
    properties = \
        [ ReadableProperty('presentValue', DateTime)
        , ReadableProperty('statusFlags', StatusFlags)
        , OptionalProperty('eventState', EventState)
        , OptionalProperty('reliability', Reliability)
        , OptionalProperty('outOfService', Boolean)
        , OptionalProperty('priorityArray', PriorityArray)
        , OptionalProperty('relinquishDefault', DateTime)
        , OptionalProperty('isUtc', Boolean)
        ]

@register_object_type
class DateTimeValueObject(Object):
    objectType = 'datetimeValue'
    properties = \
        [ ReadableProperty('presentValue', DateTime)
        , ReadableProperty('statusFlags', StatusFlags)
        , OptionalProperty('eventState', EventState)
        , OptionalProperty('reliability', Reliability)
        , OptionalProperty('outOfService', Boolean)
        , OptionalProperty('priorityArray', PriorityArray)
        , OptionalProperty('relinquishDefault', DateTime)
        , OptionalProperty('isUtc', Boolean)
        ]

@register_object_type
class DeviceObject(Object):
    objectType = 'device'
    properties = \
        [ ReadableProperty('systemStatus', DeviceStatus)
        , ReadableProperty('vendorName', CharacterString)
        , ReadableProperty('vendorIdentifier', Unsigned)
        , ReadableProperty('modelName', CharacterString)
        , ReadableProperty('firmwareRevision', CharacterString)
        , ReadableProperty('applicationSoftwareVersion', CharacterString)
        , OptionalProperty('location', CharacterString)
        , ReadableProperty('protocolVersion', Unsigned)
        , ReadableProperty('protocolRevision', Unsigned)
        , ReadableProperty('protocolServicesSupported', ServicesSupported)
        , ReadableProperty('protocolObjectTypesSupported', ObjectTypesSupported)
        , ReadableProperty('objectList', ArrayOf(ObjectIdentifier))
        , OptionalProperty('structuredObjectList', ArrayOf(ObjectIdentifier))
        , ReadableProperty('maxApduLengthAccepted', Unsigned)
        , ReadableProperty('segmentationSupported', Segmentation)
        , OptionalProperty('vtClassesSupported', ListOf(VTClass))
        , OptionalProperty('activeVtSessions', ListOf(VTSession))
        , OptionalProperty('localTime', Time)
        , OptionalProperty('localDate', Date)
        , OptionalProperty('utcOffset', Integer)
        , OptionalProperty('daylightSavingsStatus', Boolean)
        , OptionalProperty('apduSegmentTimeout', Unsigned)
        , ReadableProperty('apduTimeout', Unsigned)
        , ReadableProperty('numberOfApduRetries', Unsigned)
        , OptionalProperty('timeSynchronizationRecipients', ListOf(Recipient))
        , OptionalProperty('maxMaster', Unsigned)
        , OptionalProperty('maxInfoFrames', Unsigned)
        , ReadableProperty('deviceAddressBinding', ListOf(AddressBinding))
        , ReadableProperty('databaseRevision', Unsigned)
        , OptionalProperty('configurationFiles', ArrayOf(ObjectIdentifier))
        , OptionalProperty('lastRestoreTime', TimeStamp)
        , OptionalProperty('backupFailureTimeout', Unsigned)
        , OptionalProperty('backupPreparationTime', Unsigned)
        , OptionalProperty('restorePreparationTime', Unsigned)
        , OptionalProperty('restoreCompletionTime', Unsigned)
        , OptionalProperty('backupAndRestoreState', BackupState)
        , OptionalProperty('activeCovSubscriptions', ListOf(COVSubscription))
        , OptionalProperty('maxSegmentsAccepted', Unsigned)
        , OptionalProperty('slaveProxyEnable', ArrayOf(Boolean))
        , OptionalProperty('autoSlaveDiscovery', ArrayOf(Boolean))
        , OptionalProperty('slaveAddressBinding', ListOf(AddressBinding))
        , OptionalProperty('manualSlaveAddressBinding', ListOf(AddressBinding))
        , OptionalProperty('lastRestartReason', RestartReason)
        , OptionalProperty('timeOfDeviceRestart', TimeStamp)
        , OptionalProperty('restartNotificationRecipients', ListOf(Recipient))
        , OptionalProperty('utcTimeSynchronizationRecipients', ListOf(Recipient))
        , OptionalProperty('timeSynchronizationInterval', Unsigned)
        , OptionalProperty('alignIntervals', Boolean)
        , OptionalProperty('intervalOffset', Unsigned)
        , OptionalProperty('serialNumber', CharacterString)
        ]

@register_object_type
class EventEnrollmentObject(Object):
    objectType = 'eventEnrollment'
    properties = \
        [ ReadableProperty('eventType', EventType)
        , ReadableProperty('notifyType', NotifyType)
        , ReadableProperty('eventParameters', EventParameter)
        , ReadableProperty('objectPropertyReference', DeviceObjectPropertyReference)
        , ReadableProperty('eventState', EventState)
        , ReadableProperty('eventEnable', EventTransitionBits)
        , ReadableProperty('ackedTransitions', EventTransitionBits)
        , ReadableProperty('notificationClass', Unsigned)
        , ReadableProperty('eventTimeStamps', ArrayOf(TimeStamp))
        , OptionalProperty('eventMessageTexts', ArrayOf(CharacterString))
        , OptionalProperty('eventMessageTextsConfig', ArrayOf(CharacterString))
        , OptionalProperty('eventDetectionEnable', Boolean)
        , OptionalProperty('eventAlgorithmInhibitRef', ObjectPropertyReference)
        , OptionalProperty('eventAlgorithmInhibit', Boolean)
        , OptionalProperty('timeDelayNormal', Unsigned)
        , ReadableProperty('statusFlags', StatusFlags)
        , ReadableProperty('reliability', Reliability)
        , OptionalProperty('faultType', FaultType)
        , OptionalProperty('faultParameters', FaultParameter)
        , OptionalProperty('reliabilityEvaluationInhibit', Boolean)
        ]

#-----

class EventLogRecordLogDatum(Choice):
    choiceElements = \
        [ Element('logStatus', LogStatus, 0)
        , Element('notification', EventNotificationParameters, 1)
        , Element('timeChange', Real, 2)
        ]

class EventLogRecord(Sequence):
    sequenceElements = \
        [ Element('timestamp', DateTime, 0)
        , Element('logDatum', EventLogRecordLogDatum, 1)
        ]

@register_object_type
class EventLogObject(Object):
    objectType = 'eventLog'
    properties = \
        [ ReadableProperty('statusFlags', StatusFlags)
        , ReadableProperty('eventState', EventState)
        , OptionalProperty('reliability', Reliability)
        , WritableProperty('enable', Boolean)
        , OptionalProperty('startTime', DateTime)
        , OptionalProperty('stopTime', DateTime)
        , ReadableProperty('stopWhenFull', Boolean)
        , ReadableProperty('bufferSize', Unsigned)
        , ReadableProperty('logBuffer', ListOf(EventLogRecord))
        , WritableProperty('recordCount', Unsigned)
        , ReadableProperty('totalRecordCount', Unsigned)
        , OptionalProperty('notificationThreshold', Unsigned)
        , OptionalProperty('recordsSinceNotification', Unsigned)
        , OptionalProperty('lastNotifyRecord', Unsigned)
        , OptionalProperty('notificationClass', Unsigned)
        , OptionalProperty('eventEnable', EventTransitionBits)
        , OptionalProperty('ackedTransitions', EventTransitionBits)
        , OptionalProperty('notifyType', NotifyType)
        , OptionalProperty('eventTimeStamps', ArrayOf(TimeStamp))
        , OptionalProperty('eventMessageTexts', ArrayOf(CharacterString))
        , OptionalProperty('eventMessageTextsConfig', ArrayOf(CharacterString))
        , OptionalProperty('eventDetectionEnable', Boolean)
        , OptionalProperty('eventAlgorithmInhibitRef', ObjectPropertyReference)
        , OptionalProperty('eventAlgorithmInhibit', Boolean)
        ]

#-----

@register_object_type
class FileObject(Object):
    objectType = 'file'
    properties = \
        [ ReadableProperty('fileType', CharacterString)
        , ReadableProperty('fileSize', Unsigned)
        , ReadableProperty('modificationDate', DateTime)
        , WritableProperty('archive', Boolean)
        , ReadableProperty('readOnly', Boolean)
        , ReadableProperty('fileAccessMethod', FileAccessMethod)
        , OptionalProperty('recordCount', Unsigned)
        ]

#-----

@register_object_type
class GlobalGroupObject(Object):
    objectType = 'globalGroup'
    properties = \
        [ ReadableProperty('groupMembers', ArrayOf(DeviceObjectPropertyReference))
        , OptionalProperty('groupMemberNames', ArrayOf(CharacterString))
        , ReadableProperty('presentValue', ArrayOf(PropertyAccessResult))
        , ReadableProperty('statusFlags', StatusFlags)
        , ReadableProperty('eventState', EventState)
        , ReadableProperty('memberStatusFlags', StatusFlags)
        , OptionalProperty('reliability', Reliability)
        , ReadableProperty('outOfService', Boolean)
        , OptionalProperty('updateInterval', Unsigned)
        , OptionalProperty('requestedUpdateInterval', Unsigned)
        , OptionalProperty('covResubscriptionInterval', Unsigned)
        , OptionalProperty('clientCovIncrement', ClientCOV)
        , OptionalProperty('timeDelay', Unsigned)
        , OptionalProperty('notificationClass', Unsigned)
        , OptionalProperty('eventEnable', EventTransitionBits)
        , OptionalProperty('ackedTransitions', EventTransitionBits)
        , OptionalProperty('notifyType', NotifyType)
        , OptionalProperty('eventTimeStamps', ArrayOf(TimeStamp))
        , OptionalProperty('eventMessageTexts', ArrayOf(CharacterString))
        , OptionalProperty('eventMessageTextsConfig', ArrayOf(CharacterString))
        , OptionalProperty('eventDetectionEnable', Boolean)
        , OptionalProperty('eventAlgorithmInhibitRef', ObjectPropertyReference)
        , OptionalProperty('eventAlgorithmInhibit', Boolean)
        , OptionalProperty('timeDelayNormal', Unsigned)
        , OptionalProperty('covuPeriod', Unsigned)
        , OptionalProperty('covuRecipients', ListOf(Recipient))
        , OptionalProperty('reliabilityEvaluationInhibit', Boolean)
        ]

@register_object_type
class GroupObject(Object):
    objectType = 'group'
    properties = \
        [ ReadableProperty('listOfGroupMembers', ListOf(ReadAccessSpecification))
        , ReadableProperty('presentValue', ListOf(ReadAccessResult))
        ]

@register_object_type
class IntegerValueObject(Object):
    objectType = 'integerValue'
    properties = \
        [ ReadableProperty('presentValue', Integer)
        , ReadableProperty('statusFlags', StatusFlags)
        , OptionalProperty('eventState', EventState)
        , OptionalProperty('reliability', Reliability)
        , OptionalProperty('outOfService', Boolean)
        , ReadableProperty('units', EngineeringUnits)
        , OptionalProperty('priorityArray', PriorityArray)
        , OptionalProperty('relinquishDefault', Integer)
        , OptionalProperty('covIncrement', Unsigned)
        , OptionalProperty('timeDelay', Unsigned)
        , OptionalProperty('notificationClass', Unsigned)
        , OptionalProperty('highLimit', Integer)
        , OptionalProperty('lowLimit', Integer)
        , OptionalProperty('deadband', Unsigned)
        , OptionalProperty('limitEnable', LimitEnable)
        , OptionalProperty('eventEnable', EventTransitionBits)
        , OptionalProperty('ackedTransitions', EventTransitionBits)
        , OptionalProperty('notifyType', NotifyType)
        , OptionalProperty('eventTimeStamps', ArrayOf(TimeStamp))
        , OptionalProperty('eventMessageTexts', ArrayOf(CharacterString))
        , OptionalProperty('eventMessageTextsConfig', ArrayOf(CharacterString))
        , OptionalProperty('eventDetectionEnable', Boolean)
        , OptionalProperty('eventAlgorithmInhibitRef', ObjectPropertyReference)
        , OptionalProperty('eventAlgorithmInhibit', Boolean)
        , OptionalProperty('timeDelayNormal', Unsigned)
        , OptionalProperty('reliabilityEvaluationInhibit', Boolean)
        , OptionalProperty('minPresValue', Integer)
        , OptionalProperty('maxPresValue', Integer)
        , OptionalProperty('resolution', Integer)
        ]

@register_object_type
class LargeAnalogValueObject(Object):
    objectType = 'largeAnalogValue'
    properties = \
        [ ReadableProperty('presentValue', Double)
        , ReadableProperty('statusFlags', StatusFlags)
        , OptionalProperty('eventState', EventState)
        , OptionalProperty('reliability', Reliability)
        , OptionalProperty('outOfService', Boolean)
        , ReadableProperty('units', EngineeringUnits)
        , OptionalProperty('priorityArray', PriorityArray)
        , OptionalProperty('relinquishDefault', Integer)
        , OptionalProperty('covIncrement', Unsigned)
        , OptionalProperty('timeDelay', Unsigned)
        , OptionalProperty('notificationClass', Unsigned)
        , OptionalProperty('highLimit', Double)
        , OptionalProperty('lowLimit', Double)
        , OptionalProperty('deadband', Double)
        , OptionalProperty('limitEnable', LimitEnable)
        , OptionalProperty('eventEnable', EventTransitionBits)
        , OptionalProperty('ackedTransitions', EventTransitionBits)
        , OptionalProperty('notifyType', NotifyType)
        , OptionalProperty('eventTimeStamps', ArrayOf(TimeStamp))
        , OptionalProperty('eventMessageTexts', ArrayOf(CharacterString))
        , OptionalProperty('eventMessageTextsConfig', ArrayOf(CharacterString))
        , OptionalProperty('eventDetectionEnable', Boolean)
        , OptionalProperty('eventAlgorithmInhibitRef', ObjectPropertyReference)
        , OptionalProperty('eventAlgorithmInhibit', Boolean)
        , OptionalProperty('timeDelayNormal', Unsigned)
        , OptionalProperty('reliabilityEvaluationInhibit', Boolean)
        , OptionalProperty('minPresValue', Double)
        , OptionalProperty('maxPresValue', Double)
        , OptionalProperty('resolution', Double)
        ]

@register_object_type
class LifeSafetyPointObject(Object):
    objectType = 'lifeSafetyPoint'
    properties = \
        [ ReadableProperty('presentValue', LifeSafetyState)
        , ReadableProperty('trackingValue', LifeSafetyState)
        , OptionalProperty('deviceType', CharacterString)
        , ReadableProperty('statusFlags', StatusFlags)
        , ReadableProperty('eventState', EventState)
        , ReadableProperty('reliability', Reliability)
        , ReadableProperty('outOfService', Boolean)
        , WritableProperty('mode', LifeSafetyMode)
        , ReadableProperty('acceptedModes', ListOf(LifeSafetyMode))
        , OptionalProperty('timeDelay', Unsigned)
        , OptionalProperty('notificationClass', Unsigned)
        , OptionalProperty('lifeSafetyAlarmValues', ListOf(LifeSafetyState))
        , OptionalProperty('alarmValues', ListOf(LifeSafetyState))
        , OptionalProperty('faultValues', ListOf(LifeSafetyState))
        , OptionalProperty('eventEnable', EventTransitionBits)
        , OptionalProperty('ackedTransitions', EventTransitionBits)
        , OptionalProperty('notifyType', NotifyType)
        , OptionalProperty('eventTimeStamps', ArrayOf(TimeStamp))
        , OptionalProperty('eventMessageTexts', ArrayOf(CharacterString))
        , OptionalProperty('eventMessageTextsConfig', ArrayOf(CharacterString))
        , OptionalProperty('eventDetectionEnable', Boolean)
        , OptionalProperty('eventAlgorithmInhibitRef', ObjectPropertyReference)
        , OptionalProperty('eventAlgorithmInhibit', Boolean)
        , OptionalProperty('timeDelayNormal', Unsigned)
        , OptionalProperty('reliabilityEvaluationInhibit', Boolean)
        , ReadableProperty('silenced', SilencedState)
        , ReadableProperty('operationExpected', LifeSafetyOperation)
        , OptionalProperty('maintenanceRequired', Maintenance)
        , OptionalProperty('setting', Unsigned)
        , OptionalProperty('directReading', Real)
        , OptionalProperty('units', EngineeringUnits)
        , OptionalProperty('memberOf', ListOf(DeviceObjectReference))
        ]

@register_object_type
class LifeSafetyZoneObject(Object):
    objectType = 'lifeSafetyZone'
    properties = \
        [ ReadableProperty('presentValue', LifeSafetyState)
        , ReadableProperty('trackingValue', LifeSafetyState)
        , OptionalProperty('deviceType', CharacterString)
        , ReadableProperty('statusFlags', StatusFlags)
        , ReadableProperty('eventState', EventState)
        , ReadableProperty('reliability', Reliability)
        , ReadableProperty('outOfService', Boolean)
        , WritableProperty('mode', LifeSafetyMode)
        , ReadableProperty('acceptedModes', ListOf(LifeSafetyMode))
        , OptionalProperty('timeDelay', Unsigned)
        , OptionalProperty('notificationClass', Unsigned)
        , OptionalProperty('lifeSafetyAlarmValues', ListOf(LifeSafetyState))
        , OptionalProperty('alarmValues', ListOf(LifeSafetyState))
        , OptionalProperty('faultValues', ListOf(LifeSafetyState))
        , OptionalProperty('eventEnable', EventTransitionBits)
        , OptionalProperty('ackedTransitions', EventTransitionBits)
        , OptionalProperty('notifyType', NotifyType)
        , OptionalProperty('eventTimeStamps', ArrayOf(TimeStamp))
        , OptionalProperty('eventMessageTexts', ArrayOf(CharacterString))
        , OptionalProperty('eventMessageTextsConfig', ArrayOf(CharacterString))
        , OptionalProperty('eventDetectionEnable', Boolean)
        , OptionalProperty('eventAlgorithmInhibitRef', ObjectPropertyReference)
        , OptionalProperty('eventAlgorithmInhibit', Boolean)
        , OptionalProperty('timeDelayNormal', Unsigned)
        , OptionalProperty('reliabilityEvaluationInhibit', Boolean)
        , ReadableProperty('silenced', SilencedState)
        , ReadableProperty('operationExpected', LifeSafetyOperation)
        , OptionalProperty('maintenanceRequired', Boolean)
        , ReadableProperty('zoneMembers', ListOf(DeviceObjectReference))
        , OptionalProperty('memberOf', ListOf(DeviceObjectReference))
        ]

@register_object_type
class LightingOutputObject(Object):
    objectType = 'lightingOutput'
    properties = \
        [ WritableProperty('presentValue', Real)
        , ReadableProperty('trackingValue', Real)
        , WritableProperty('lightingCommand', LightingCommand)
        , ReadableProperty('inProgress', LightingInProgress)
        , ReadableProperty('statusFlags', StatusFlags)
        , OptionalProperty('reliability', Reliability)
        , ReadableProperty('outOfService', Boolean)
        , ReadableProperty('blinkWarnEnable', Boolean)
        , ReadableProperty('egressTime', Unsigned)
        , ReadableProperty('egressActive', Boolean)
        , ReadableProperty('defaultFadeTime', Unsigned)
        , ReadableProperty('defaultRampRate', Real)
        , ReadableProperty('defaultStepIncrement', Real)
        , OptionalProperty('transition', LightingTransition)
        , OptionalProperty('feedbackValue', Real)
        , ReadableProperty('priorityArray', PriorityArray)
        , ReadableProperty('relinquishDefault', Real)
        , OptionalProperty('power', Real)
        , OptionalProperty('instantaneousPower', Real)
        , OptionalProperty('minActualValue', Real)
        , OptionalProperty('maxActualValue', Real)
        , ReadableProperty('lightingCommandDefaultPriority', Unsigned)
        , OptionalProperty('covIncrement', Real)
        , OptionalProperty('reliabilityEvaluationInhibit', Boolean)
        ]

@register_object_type
class LoadControlObject(Object):
    objectType = 'loadControl'
    properties = \
        [ ReadableProperty('presentValue', ShedState)
        , OptionalProperty('stateDescription', CharacterString)
        , ReadableProperty('statusFlags', StatusFlags)
        , ReadableProperty('eventState', EventState)
        , OptionalProperty('reliability', Reliability)
        , WritableProperty('requestedShedLevel', ShedLevel)
        , WritableProperty('startTime', DateTime)
        , WritableProperty('shedDuration', Unsigned)
        , WritableProperty('dutyWindow', Unsigned)
        , WritableProperty('enable', Boolean)
        , OptionalProperty('fullDutyBaseline', Real)
        , ReadableProperty('expectedShedLevel', ShedLevel)
        , ReadableProperty('actualShedLevel', ShedLevel)
        , WritableProperty('shedLevels', ArrayOf(Unsigned))
        , ReadableProperty('shedLevelDescriptions', ArrayOf(CharacterString))
        , OptionalProperty('notificationClass', Unsigned)
        , OptionalProperty('timeDelay', Unsigned)
        , OptionalProperty('eventEnable', EventTransitionBits)
        , OptionalProperty('ackedTransitions', EventTransitionBits)
        , OptionalProperty('notifyType', NotifyType)
        , OptionalProperty('eventTimeStamps', ArrayOf(TimeStamp))
        , OptionalProperty('eventMessageTexts', ArrayOf(CharacterString))
        , OptionalProperty('eventMessageTextsConfig', ArrayOf(CharacterString))
        , OptionalProperty('eventDetectionEnable', Boolean)
        , OptionalProperty('eventAlgorithmInhibitRef', ObjectPropertyReference)
        , OptionalProperty('eventAlgorithmInhibit', Boolean)
        , OptionalProperty('timeDelayNormal', Unsigned)
        , OptionalProperty('reliabilityEvaluationInhibit', Boolean)
        ]

@register_object_type
class LoopObject(Object):
    objectType = 'loop'
    properties = \
        [ ReadableProperty('presentValue', Real)
        , ReadableProperty('statusFlags', StatusFlags)
        , ReadableProperty('eventState', EventState)
        , OptionalProperty('reliability', Reliability)
        , ReadableProperty('outOfService', Boolean)
        , ReadableProperty('updateInterval', Unsigned)
        , ReadableProperty('outputUnits', EngineeringUnits)
        , ReadableProperty('manipulatedVariableReference', ObjectPropertyReference)
        , ReadableProperty('controlledVariableReference', ObjectPropertyReference)
        , ReadableProperty('controlledVariableValue', Real)
        , ReadableProperty('controlledVariableUnits', EngineeringUnits)
        , ReadableProperty('setpointReference', SetpointReference)
        , ReadableProperty('setpoint', Real)
        , ReadableProperty('action', Action)
        , OptionalProperty('proportionalConstant', Real)
        , OptionalProperty('proportionalConstantUnits', EngineeringUnits)
        , OptionalProperty('integralConstant', Real)
        , OptionalProperty('integralConstantUnits', EngineeringUnits)
        , OptionalProperty('derivativeConstant', Real)
        , OptionalProperty('derivativeConstantUnits', EngineeringUnits)
        , OptionalProperty('bias', Real)
        , OptionalProperty('maximumOutput', Real)
        , OptionalProperty('minimumOutput', Real)
        , ReadableProperty('priorityForWriting', Unsigned)
        , OptionalProperty('covIncrement', Real)
        , OptionalProperty('timeDelay', Unsigned)
        , OptionalProperty('notificationClass', Unsigned)
        , OptionalProperty('errorLimit', Real)
        , OptionalProperty('deadband', Real)
        , OptionalProperty('eventEnable', EventTransitionBits)
        , OptionalProperty('ackedTransitions', EventTransitionBits)
        , OptionalProperty('notifyType', NotifyType)
        , OptionalProperty('eventTimeStamps', ArrayOf(TimeStamp))
        , OptionalProperty('eventMessageTexts', ArrayOf(CharacterString))
        , OptionalProperty('eventMessageTextsConfig', ArrayOf(CharacterString))
        , OptionalProperty('eventDetectionEnable', Boolean)
        , OptionalProperty('eventAlgorithmInhibitRef', ObjectPropertyReference)
        , OptionalProperty('eventAlgorithmInhibit', Boolean)
        , OptionalProperty('timeDelayNormal', Unsigned)
        , OptionalProperty('reliabilityEvaluationInhibit', Boolean)
        ]

@register_object_type
class MultiStateInputObject(Object):
    objectType = 'multiStateInput'
    properties = \
        [ ReadableProperty('presentValue', Unsigned)
        , OptionalProperty('deviceType', CharacterString)
        , ReadableProperty('statusFlags', StatusFlags)
        , ReadableProperty('eventState', EventState)
        , OptionalProperty('reliability', Reliability)
        , ReadableProperty('outOfService', Boolean)
        , ReadableProperty('numberOfStates', Unsigned)
        , OptionalProperty('stateText', ArrayOf(CharacterString))
        , OptionalProperty('timeDelay', Unsigned)
        , OptionalProperty('notificationClass', Unsigned)
        , OptionalProperty('alarmValues', ListOf(Unsigned))
        , OptionalProperty('faultValues', ListOf(Unsigned))
        , OptionalProperty('eventEnable', EventTransitionBits)
        , OptionalProperty('ackedTransitions', EventTransitionBits)
        , OptionalProperty('notifyType', NotifyType)
        , OptionalProperty('eventTimeStamps', ArrayOf(TimeStamp))
        , OptionalProperty('eventMessageTexts', ArrayOf(CharacterString))
        , OptionalProperty('eventMessageTextsConfig', ArrayOf(CharacterString))
        , OptionalProperty('eventDetectionEnable', Boolean)
        , OptionalProperty('eventAlgorithmInhibitRef', ObjectPropertyReference)
        , OptionalProperty('eventAlgorithmInhibit', Boolean)
        , OptionalProperty('timeDelayNormal', Unsigned)
        , OptionalProperty('reliabilityEvaluationInhibit', Boolean)
        ]

@register_object_type
class MultiStateOutputObject(Object):
    objectType = 'multiStateOutput'
    properties = \
        [ WritableProperty('presentValue', Unsigned)
        , OptionalProperty('deviceType', CharacterString)
        , ReadableProperty('statusFlags', StatusFlags)
        , ReadableProperty('eventState', EventState)
        , OptionalProperty('reliability', Reliability)
        , ReadableProperty('outOfService', Boolean)
        , ReadableProperty('numberOfStates', Unsigned)
        , OptionalProperty('stateText', ArrayOf(CharacterString))
        , ReadableProperty('priorityArray', PriorityArray)
        , OptionalProperty('relinquishDefault', Unsigned)
        , OptionalProperty('timeDelay', Unsigned)
        , OptionalProperty('notificationClass', Unsigned)
        , OptionalProperty('feedbackValue', Unsigned)
        , OptionalProperty('eventEnable', EventTransitionBits)
        , OptionalProperty('ackedTransitions', EventTransitionBits)
        , OptionalProperty('notifyType', NotifyType)
        , OptionalProperty('eventTimeStamps', ArrayOf(TimeStamp))
        , OptionalProperty('eventMessageTexts', ArrayOf(CharacterString))
        , OptionalProperty('eventMessageTextsConfig', ArrayOf(CharacterString))
        , OptionalProperty('eventDetectionEnable', Boolean)
        , OptionalProperty('eventAlgorithmInhibitRef', ObjectPropertyReference)
        , OptionalProperty('eventAlgorithmInhibit', Boolean)
        , OptionalProperty('timeDelayNormal', Unsigned)
        , OptionalProperty('reliabilityEvaluationInhibit', Boolean)
        ]

@register_object_type
class MultiStateValueObject(Object):
    objectType = 'multiStateValue'
    properties = \
        [ ReadableProperty('presentValue', Unsigned)
        , ReadableProperty('statusFlags', StatusFlags)
        , ReadableProperty('eventState', EventState)
        , OptionalProperty('reliability', Reliability)
        , ReadableProperty('outOfService', Boolean)
        , ReadableProperty('numberOfStates', Unsigned)
        , OptionalProperty('stateText', ArrayOf(CharacterString))
        , OptionalProperty('priorityArray', PriorityArray)
        , OptionalProperty('relinquishDefault', Unsigned)
        , OptionalProperty('timeDelay', Unsigned)
        , OptionalProperty('notificationClass', Unsigned)
        , OptionalProperty('alarmValues', ListOf(Unsigned))
        , OptionalProperty('faultValues', ListOf(Unsigned))
        , OptionalProperty('eventEnable', EventTransitionBits)
        , OptionalProperty('ackedTransitions', EventTransitionBits)
        , OptionalProperty('notifyType', NotifyType)
        , OptionalProperty('eventTimeStamps', ArrayOf(TimeStamp))
        , OptionalProperty('eventMessageTexts', ArrayOf(CharacterString))
        , OptionalProperty('eventMessageTextsConfig', ArrayOf(CharacterString))
        , OptionalProperty('eventDetectionEnable', Boolean)
        , OptionalProperty('eventAlgorithmInhibitRef', ObjectPropertyReference)
        , OptionalProperty('eventAlgorithmInhibit', Boolean)
        , OptionalProperty('timeDelayNormal', Unsigned)
        , OptionalProperty('reliabilityEvaluationInhibit', Boolean)
        ]

@register_object_type
class NetworkSecurityObject(Object):
    objectType = 'networkSecurity'
    properties = \
        [ WritableProperty('baseDeviceSecurityPolicy', SecurityLevel)
        , WritableProperty('networkAccessSecurityPolicies', ArrayOf(NetworkSecurityPolicy))
        , WritableProperty('securityTimeWindow', Unsigned)
        , WritableProperty('packetReorderTime', Unsigned)
        , ReadableProperty('distributionKeyRevision', Unsigned)
        , ReadableProperty('keySets', ArrayOf(SecurityKeySet))
        , WritableProperty('lastKeyServer', AddressBinding)
        , WritableProperty('securityPDUTimeout', Unsigned)
        , ReadableProperty('updateKeySetTimeout', Unsigned)
        , ReadableProperty('supportedSecurityAlgorithms', ListOf(Unsigned))
        , WritableProperty('doNotHide', Boolean)
        ]

@register_object_type
class NotificationClassObject(Object):
    objectType = 'notificationClass'
    properties = \
        [ ReadableProperty('notificationClass', Unsigned)
        , ReadableProperty('priority', ArrayOf(Unsigned))
        , ReadableProperty('ackRequired', EventTransitionBits)
        , ReadableProperty('recipientList', ListOf(Destination))
        ]

@register_object_type
class NotificationForwarderObject(Object):
    objectType = 'notificationForwarder'
    properties = \
        [ ReadableProperty('statusFlags', StatusFlags)
        , ReadableProperty('reliability', Reliability)
        , ReadableProperty('outOfService', Boolean)
        , ReadableProperty('recipientList', ListOf(Destination))
        , WritableProperty('subscribedRecipients', ListOf(EventNotificationSubscription))
        , ReadableProperty('processIdentifierFilter', ProcessIdSelection)
        , OptionalProperty('portFilter', ArrayOf(PortPermission))
        , ReadableProperty('localForwardingOnly', Boolean)
        , OptionalProperty('reliabilityEvaluationInhibit', Boolean)
        ]

@register_object_type
class OctetStringValueObject(Object):
    objectType = 'octetstringValue'
    properties = \
        [ ReadableProperty('presentValue', CharacterString)
        , ReadableProperty('statusFlags', StatusFlags)
        , OptionalProperty('eventState', EventState)
        , OptionalProperty('reliability', Reliability)
        , OptionalProperty('outOfService', Boolean)
        , OptionalProperty('priorityArray', PriorityArray)
        , OptionalProperty('relinquishDefault', OctetString)
        ]

@register_object_type
class PositiveIntegerValueObject(Object):
    objectType = 'positiveIntegerValue'
    properties = \
        [ ReadableProperty('presentValue', Unsigned)
        , ReadableProperty('statusFlags', StatusFlags)
        , OptionalProperty('eventState', EventState)
        , OptionalProperty('reliability', Reliability)
        , OptionalProperty('outOfService', Boolean)
        , ReadableProperty('units', EngineeringUnits)
        , OptionalProperty('priorityArray', PriorityArray)
        , OptionalProperty('relinquishDefault', Unsigned)
        , OptionalProperty('covIncrement', Unsigned)
        , OptionalProperty('timeDelay', Unsigned)
        , OptionalProperty('notificationClass', Unsigned)
        , OptionalProperty('highLimit', Unsigned)
        , OptionalProperty('lowLimit', Unsigned)
        , OptionalProperty('deadband', Unsigned)
        , OptionalProperty('limitEnable', LimitEnable)
        , OptionalProperty('eventEnable', EventTransitionBits)
        , OptionalProperty('ackedTransitions', EventTransitionBits)
        , OptionalProperty('notifyType', NotifyType)
        , OptionalProperty('eventTimeStamps', ArrayOf(TimeStamp))
        , OptionalProperty('eventMessageTexts', ArrayOf(CharacterString))
        , OptionalProperty('eventMessageTextsConfig', ArrayOf(CharacterString))
        , OptionalProperty('eventDetectionEnable', Boolean)
        , OptionalProperty('eventAlgorithmInhibitRef', ObjectPropertyReference)
        , OptionalProperty('eventAlgorithmInhibit', Boolean)
        , OptionalProperty('timeDelayNormal', Unsigned)
        , OptionalProperty('reliabilityEvaluationInhibit', Boolean)
        , OptionalProperty('minPresValue', Unsigned)
        , OptionalProperty('maxPresValue', Unsigned)
        , OptionalProperty('resolution', Unsigned)
        ]

@register_object_type
class ProgramObject(Object):
    objectType = 'program'
    properties = \
        [ ReadableProperty('programState', ProgramState)
        , WritableProperty('programChange', ProgramRequest)
        , OptionalProperty('reasonForHalt', ProgramError)
        , OptionalProperty('descriptionOfHalt', CharacterString)
        , OptionalProperty('programLocation', CharacterString)
        , OptionalProperty('instanceOf', CharacterString)
        , ReadableProperty('statusFlags', StatusFlags)
        , OptionalProperty('reliability', Reliability)
        , ReadableProperty('outOfService', Boolean)
        , OptionalProperty('eventDetectionEnable', Boolean)
        , OptionalProperty('notificationClass', Unsigned)
        , OptionalProperty('eventEnable', EventTransitionBits)
        , OptionalProperty('ackedTransitions', EventTransitionBits)
        , OptionalProperty('notifyType', NotifyType)
        , OptionalProperty('eventTimeStamps', ArrayOf(TimeStamp))
        , OptionalProperty('eventMessageTexts', ArrayOf(CharacterString))
        , OptionalProperty('eventMessageTextsConfig', ArrayOf(CharacterString))
        , OptionalProperty('reliabilityEvaluationInhibit', Boolean)
        ]

@register_object_type
class PulseConverterObject(Object):
    objectType = 'pulseConverter'
    properties = \
        [ ReadableProperty('presentValue', Real)
        , OptionalProperty('inputReference', ObjectPropertyReference)
        , ReadableProperty('statusFlags', StatusFlags)
        , ReadableProperty('eventState', EventState)
        , OptionalProperty('reliability', Reliability)
        , ReadableProperty('outOfService', Boolean)
        , ReadableProperty('units', EngineeringUnits)
        , ReadableProperty('scaleFactor', Real)
        , WritableProperty('adjustValue', Real)
        , ReadableProperty('count', Unsigned)
        , ReadableProperty('updateTime', DateTime)
        , ReadableProperty('countChangeTime', DateTime)
        , ReadableProperty('countBeforeChange', Unsigned)
        , OptionalProperty('covIncrement', Real)
        , OptionalProperty('covPeriod', Unsigned)
        , OptionalProperty('notificationClass', Unsigned)
        , OptionalProperty('timeDelay', Unsigned)
        , OptionalProperty('highLimit', Real)
        , OptionalProperty('lowLimit', Real)
        , OptionalProperty('deadband', Real)
        , OptionalProperty('limitEnable', LimitEnable)
        , OptionalProperty('eventEnable', EventTransitionBits)
        , OptionalProperty('ackedTransitions', EventTransitionBits)
        , OptionalProperty('notifyType', NotifyType)
        , OptionalProperty('eventTimeStamps', ArrayOf(TimeStamp))
        , OptionalProperty('eventMessageTexts', ArrayOf(CharacterString))
        , OptionalProperty('eventMessageTextsConfig', ArrayOf(CharacterString))
        , OptionalProperty('eventDetectionEnable', Boolean)
        , OptionalProperty('eventAlgorithmInhibitRef', ObjectPropertyReference)
        , OptionalProperty('eventAlgorithmInhibit', Boolean)
        , OptionalProperty('timeDelayNormal', Unsigned)
        , OptionalProperty('reliabilityEvaluationInhibit', Boolean)
        ]

@register_object_type
class ScheduleObject(Object):
    objectType = 'schedule'
    properties = \
        [ ReadableProperty('presentValue', AnyAtomic)
        , ReadableProperty('effectivePeriod', DateRange)
        , OptionalProperty('weeklySchedule', ArrayOf(DailySchedule))
        , OptionalProperty('exceptionSchedule', ArrayOf(SpecialEvent))
        , ReadableProperty('scheduleDefault', AnyAtomic)
        , ReadableProperty('listOfObjectPropertyReferences', ListOf(DeviceObjectPropertyReference))
        , ReadableProperty('priorityForWriting', Unsigned)
        , ReadableProperty('statusFlags', StatusFlags)
        , ReadableProperty('reliability', Reliability)
        , ReadableProperty('outOfService', Boolean)
        , OptionalProperty('eventDetectionEnable', Boolean)
        , OptionalProperty('notificationClass', Unsigned)
        , OptionalProperty('eventEnable', EventTransitionBits)
        , ReadableProperty('eventState', EventState)
        , OptionalProperty('ackedTransitions', EventTransitionBits)
        , OptionalProperty('notifyType', NotifyType)
        , OptionalProperty('eventTimeStamps', ArrayOf(TimeStamp))
        , OptionalProperty('eventMessageTexts', ArrayOf(CharacterString))
        , OptionalProperty('eventMessageTextsConfig', ArrayOf(CharacterString))
        , OptionalProperty('reliabilityEvaluationInhibit', Boolean)
        ]

@register_object_type
class StructuredViewObject(Object):
    objectType = 'structuredView'
    properties = \
        [ ReadableProperty('nodeType', NodeType)
        , OptionalProperty('nodeSubtype', CharacterString)
        , ReadableProperty('subordinateList', ArrayOf(DeviceObjectReference))
        , OptionalProperty('subordinateAnnotations', ArrayOf(CharacterString))
        ]

@register_object_type
class TimePatternValueObject(Object):
    objectType = 'timePatternValue'
    properties = \
        [ ReadableProperty('presentValue', Time)
        , ReadableProperty('statusFlags', StatusFlags)
        , OptionalProperty('eventState', EventState)
        , OptionalProperty('reliability', Reliability)
        , OptionalProperty('outOfService', Boolean)
        , OptionalProperty('priorityArray', PriorityArray)
        , OptionalProperty('relinquishDefault', Time)
        ]

@register_object_type
class TimeValueObject(Object):
    objectType = 'timeValue'
    properties = \
        [ ReadableProperty('presentValue', Time)
        , ReadableProperty('statusFlags', StatusFlags)
        , OptionalProperty('eventState', EventState)
        , OptionalProperty('reliability', Reliability)
        , OptionalProperty('outOfService', Boolean)
        , OptionalProperty('priorityArray', PriorityArray)
        , OptionalProperty('relinquishDefault', Time)
        ]

@register_object_type
class TrendLogObject(Object):
    objectType = 'trendLog'
    properties = \
        [ ReadableProperty('statusFlags', StatusFlags)
        , ReadableProperty('eventState', EventState)
        , OptionalProperty('reliability', Reliability)
        , WritableProperty('enable', Boolean)
        , OptionalProperty('startTime', DateTime)
        , OptionalProperty('stopTime', DateTime)
        , OptionalProperty('logDeviceObjectProperty', DeviceObjectPropertyReference)
        , OptionalProperty('logInterval', Unsigned)
        , OptionalProperty('covResubscriptionInterval', Unsigned)
        , OptionalProperty('clientCovIncrement', ClientCOV)
        , ReadableProperty('stopWhenFull', Boolean)
        , ReadableProperty('bufferSize', Unsigned)
        , ReadableProperty('logBuffer', ListOf(LogRecord))
        , WritableProperty('recordCount', Unsigned)
        , ReadableProperty('totalRecordCount', Unsigned)
        , ReadableProperty('loggingType', LoggingType)
        , OptionalProperty('alignIntervals', Boolean)
        , OptionalProperty('intervalOffset', Unsigned)
        , OptionalProperty('trigger', Boolean)
        , ReadableProperty('statusFlags', StatusFlags)
        , OptionalProperty('reliability', Reliability)
        , OptionalProperty('notificationThreshold', Unsigned)
        , OptionalProperty('recordsSinceNotification', Unsigned)
        , OptionalProperty('lastNotifyRecord', Unsigned)
        , ReadableProperty('eventState', EventState)
        , OptionalProperty('notificationClass', Unsigned)
        , OptionalProperty('eventEnable', EventTransitionBits)
        , OptionalProperty('ackedTransitions', EventTransitionBits)
        , OptionalProperty('notifyType', NotifyType)
        , OptionalProperty('eventTimeStamps', ArrayOf(TimeStamp))
        , OptionalProperty('eventMessageTexts', ArrayOf(CharacterString))
        , OptionalProperty('eventMessageTextsConfig', ArrayOf(CharacterString))
        , OptionalProperty('eventDetectionEnable', Boolean)
        , OptionalProperty('eventAlgorithmInhibitRef', ObjectPropertyReference)
        , OptionalProperty('eventAlgorithmInhibit', Boolean)
        , OptionalProperty('reliabilityEvaluationInhibit', Boolean)
        ]

@register_object_type
class TrendLogMultipleObject(Object):
    objectType = 'trendLogMultiple'
    properties = \
        [ ReadableProperty('statusFlags', StatusFlags)
        , ReadableProperty('eventState', EventState)
        , OptionalProperty('reliability', Reliability)
        , WritableProperty('enable', Boolean)
        , OptionalProperty('startTime', DateTime)
        , OptionalProperty('stopTime', DateTime)
        , ReadableProperty('logDeviceObjectProperty', ArrayOf(DeviceObjectPropertyReference))
        , ReadableProperty('loggingType', LoggingType)
        , ReadableProperty('logInterval', Unsigned)
        , OptionalProperty('alignIntervals', Boolean)
        , OptionalProperty('intervalOffset', Unsigned)
        , OptionalProperty('trigger', Boolean)
        , ReadableProperty('stopWhenFull', Boolean)
        , ReadableProperty('bufferSize', Unsigned)
        , ReadableProperty('logBuffer', ListOf(LogMultipleRecord))
        , WritableProperty('recordCount', Unsigned)
        , ReadableProperty('totalRecordCount', Unsigned)
        , OptionalProperty('notificationThreshold', Unsigned)
        , OptionalProperty('recordsSinceNotification', Unsigned)
        , OptionalProperty('lastNotifyRecord', Unsigned)
        , OptionalProperty('notificationClass', Unsigned)
        , OptionalProperty('eventEnable', EventTransitionBits)
        , OptionalProperty('ackedTransitions', EventTransitionBits)
        , OptionalProperty('notifyType', NotifyType)
        , OptionalProperty('eventTimeStamps', ArrayOf(TimeStamp))
        , OptionalProperty('eventMessageTexts', ArrayOf(CharacterString))
        , OptionalProperty('eventMessageTextsConfig', ArrayOf(CharacterString))
        , OptionalProperty('eventDetectionEnable', Boolean)
        , OptionalProperty('eventAlgorithmInhibitRef', ObjectPropertyReference)
        , OptionalProperty('eventAlgorithmInhibit', Boolean)
        , OptionalProperty('reliabilityEvaluationInhibit', Boolean)
        ]<|MERGE_RESOLUTION|>--- conflicted
+++ resolved
@@ -261,8 +261,6 @@
                     # value is mutated into a new array
                     value = self.datatype(value)
 
-<<<<<<< HEAD
-=======
             # if it's an array, make sure it's valid regarding arrayIndex provided
             elif issubclass(self.datatype, List):
                 if _debug: Property._debug("    - property is list, checking subtype")
@@ -295,7 +293,6 @@
                 # value is mutated into a new list
                 value = self.datatype(value)
 
->>>>>>> 3130ca3d
             # some kind of constructed data
             elif not isinstance(value, self.datatype):
                 if _debug: Property._debug("    - property is not atomic and wrong type")
