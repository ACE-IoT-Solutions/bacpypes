--- conflicted
+++ resolved
@@ -2,16 +2,9 @@
 
 """
 This application presents a 'console' prompt to the user asking for read commands
-<<<<<<< HEAD
-which create ReadPropertyRequest PDUs, then lines up the corresponding
-ReadPropertyACK and prints the value.  This application does not assume that
-the object type and property identifier can be used to determine the
-appropriate data type, but peeks into the value that is returned.
-=======
 which create ReadPropertyRequest PDUs, waits for the response, then decodes the
 value if it is application encoded.  This is useful for reading the values
 of propietary properties when the datatype isn't known.
->>>>>>> 37561fbd
 """
 
 import sys
@@ -24,13 +17,6 @@
 from bacpypes.iocb import IOCB
 
 from bacpypes.pdu import Address
-<<<<<<< HEAD
-from bacpypes.app import LocalDeviceObject, BIPSimpleApplication
-from bacpypes.object import get_object_class
-
-from bacpypes.apdu import ReadPropertyRequest, Error, AbortPDU, ReadPropertyACK
-from bacpypes.primitivedata import Tag
-=======
 from bacpypes.object import get_datatype, get_object_class
 
 from bacpypes.apdu import ReadPropertyRequest, Error, AbortPDU, ReadPropertyACK
@@ -39,7 +25,6 @@
 from bacpypes.app import BIPSimpleApplication
 from bacpypes.service.device import LocalDeviceObject
 
->>>>>>> 37561fbd
 
 # some debugging
 _debug = 0
@@ -47,68 +32,6 @@
 
 # globals
 this_application = None
-<<<<<<< HEAD
-this_console = None
-
-#
-#   ReadPropertyAnyApplication
-#
-
-class ReadPropertyAnyApplication(BIPSimpleApplication):
-
-    def __init__(self, *args):
-        if _debug: ReadPropertyAnyApplication._debug("__init__ %r", args)
-        BIPSimpleApplication.__init__(self, *args)
-
-        # keep track of requests to line up responses
-        self._request = None
-
-    def request(self, apdu):
-        if _debug: ReadPropertyAnyApplication._debug("request %r", apdu)
-
-        # save a copy of the request
-        self._request = apdu
-
-        # forward it along
-        BIPSimpleApplication.request(self, apdu)
-
-    def confirmation(self, apdu):
-        if _debug: ReadPropertyAnyApplication._debug("confirmation %r", apdu)
-
-        if isinstance(apdu, Error):
-            sys.stdout.write("error: %s\n" % (apdu.errorCode,))
-            sys.stdout.flush()
-
-        elif isinstance(apdu, AbortPDU):
-            apdu.debug_contents()
-
-        elif (isinstance(self._request, ReadPropertyRequest)) and (isinstance(apdu, ReadPropertyACK)):
-            # peek at the value tag
-            value_tag = apdu.propertyValue.tagList.Peek()
-            if _debug: ReadPropertyAnyApplication._debug("    - value_tag: %r", value_tag)
-
-            # make sure that it is application tagged
-            if value_tag.tagClass != Tag.applicationTagClass:
-                sys.stdout.write("value is not application encoded\n")
-
-            else:
-                # find the datatype
-                datatype = Tag._app_tag_class[value_tag.tagNumber]
-                if _debug: ReadPropertyAnyApplication._debug("    - datatype: %r", datatype)
-                if not datatype:
-                    raise TypeError("unknown datatype")
-
-                # cast out the value
-                value = apdu.propertyValue.cast_out(datatype)
-                if _debug: ReadPropertyAnyApplication._debug("    - value: %r", value)
-
-                sys.stdout.write(str(value) + '\n')
-
-            sys.stdout.flush()
-
-bacpypes_debugging(ReadPropertyAnyApplication)
-=======
->>>>>>> 37561fbd
 
 #
 #   ReadPropertyAnyConsoleCmd
@@ -161,54 +84,9 @@
                 value_tag = apdu.propertyValue.tagList.Peek()
                 if _debug: ReadPropertyAnyConsoleCmd._debug("    - value_tag: %r", value_tag)
 
-<<<<<<< HEAD
-        except Exception as err:
-            ReadPropertyAnyConsoleCmd._exception("exception: %r", err)
-
-    def do_rt(self, args):
-        """
-        rt [ address [ net [ net ... ]]]
-
-        positional arguments:
-            address             router address
-            net                 reachable network(s)
-
-        Print, add, or remove internal routing table references.
-
-        If the address and network(s) are not provided, the current contents
-        of the routing table is printed out.
-        """
-        args = args.split()
-        if _debug: ReadPropertyAnyConsoleCmd._debug("do_rt %r", args)
-
-        # simplify the code a little
-        nsap = this_application.nsap
-
-        if not args:
-            if _debug: ReadPropertyAnyConsoleCmd._debug("    - print the contents")
-
-            # loop through the router references, ignore the adapter
-            for ref in nsap.routers.values():
-                print("%s %s" % (ref.address, ref.networks))
-        else:
-            addr = Address(args[0])
-            if _debug: ReadPropertyAnyConsoleCmd._debug("    - addr: %r", addr)
-            nets = [int(arg) for arg in args[1:]]
-            if _debug: ReadPropertyAnyConsoleCmd._debug("    - nets: %r", nets)
-
-            if not nets:
-                if _debug: ReadPropertyAnyConsoleCmd._debug("    - delete the router")
-
-                nsap.remove_router_references(nsap.adapters[0], addr)
-            else:
-                if _debug: ReadPropertyAnyConsoleCmd._debug("    - add the references")
-
-                nsap.add_router_references(nsap.adapters[0], addr, nets)
-=======
                 # make sure that it is application tagged
                 if value_tag.tagClass != Tag.applicationTagClass:
                     sys.stdout.write("value is not application encoded\n")
->>>>>>> 37561fbd
 
                 else:
                     # find the datatype
@@ -276,14 +154,7 @@
 
     run()
 
-<<<<<<< HEAD
-except Exception as err:
-    _log.exception("an error has occurred: %s", err)
-finally:
-    _log.debug("finally")
-=======
     _log.debug("fini")
 
 if __name__ == "__main__":
-    main()
->>>>>>> 37561fbd
+    main()