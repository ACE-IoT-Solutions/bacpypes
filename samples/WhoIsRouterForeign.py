#!/usr/bin/env python

"""
This sample application has just a network stack, not a full application,
and is a way to create InitializeRoutingTable and WhoIsRouterToNetwork requests.
"""

from bacpypes.debugging import bacpypes_debugging, ModuleLogger
from bacpypes.consolelogging import ConfigArgumentParser
from bacpypes.consolecmd import ConsoleCmd

from bacpypes.core import run, enable_sleeping

from bacpypes.pdu import Address
from bacpypes.npdu import (
    WhoIsRouterToNetwork, IAmRouterToNetwork,
    InitializeRoutingTable, InitializeRoutingTableAck,
    )

from bacpypes.app import BIPNetworkApplication

# some debugging
_debug = 0
_log = ModuleLogger(globals())

# globals
this_application = None
this_console = None

#
#   WhoIsRouterApplication
#

@bacpypes_debugging
class WhoIsRouterApplication(BIPNetworkApplication):

    def __init__(self, *args, **kwargs):
<<<<<<< HEAD
        if _debug: WhoIsRouterApplication._debug("__init__ %r %r", args, kwargs)
=======
        if _debug: WhoIsRouterApplication._debug("__init__ %r", args)
>>>>>>> dfecdc21
        BIPNetworkApplication.__init__(self, *args, **kwargs)

    def request(self, adapter, npdu):
        if _debug: WhoIsRouterApplication._debug("request %r %r", adapter, npdu)
        BIPNetworkApplication.request(self, adapter, npdu)

    def indication(self, adapter, npdu):
        if _debug: WhoIsRouterApplication._debug("indication %r %r", adapter, npdu)

        if isinstance(npdu, IAmRouterToNetwork):
            print("{} -> {}, {}".format(npdu.pduSource, npdu.pduDestination, npdu.iartnNetworkList))

        elif isinstance(npdu, InitializeRoutingTableAck):
            print("{} routing table".format(npdu.pduSource))
            for rte in npdu.irtaTable:
                print("    {} {} {}".format(rte.rtDNET, rte.rtPortID, rte.rtPortInfo))

        BIPNetworkApplication.indication(self, adapter, npdu)

    def response(self, adapter, npdu):
        if _debug: WhoIsRouterApplication._debug("response %r %r", adapter, npdu)
        BIPNetworkApplication.response(self, adapter, npdu)

    def confirmation(self, adapter, npdu):
        if _debug: WhoIsRouterApplication._debug("confirmation %r %r", adapter, npdu)
        BIPNetworkApplication.confirmation(self, adapter, npdu)

#
#   WhoIsRouterConsoleCmd
#

@bacpypes_debugging
class WhoIsRouterConsoleCmd(ConsoleCmd):

    def do_irt(self, args):
        """irt <addr>"""
        args = args.split()
        if _debug: WhoIsRouterConsoleCmd._debug("do_irt %r", args)

        # build a request
        try:
            request = InitializeRoutingTable()
            request.pduDestination = Address(args[0])
        except:
            print("invalid arguments")
            return

        # give it to the application
        this_application.request(this_application.nsap.local_adapter, request)

    def do_wirtn(self, args):
        """wirtn <addr> [ <net> ]"""
        args = args.split()
        if _debug: WhoIsRouterConsoleCmd._debug("do_wirtn %r", args)

        # build a request
        try:
            request = WhoIsRouterToNetwork()
            request.pduDestination = Address(args[0])
            if (len(args) > 1):
                request.wirtnNetwork = int(args[1])
        except:
            print("invalid arguments")
            return

        # give it to the application
        this_application.request(this_application.nsap.local_adapter, request)

#
#   __main__
#

def main():
    global this_application

    # parse the command line arguments
    args = ConfigArgumentParser(description=__doc__).parse_args()

    if _debug: _log.debug("initialization")
    if _debug: _log.debug("    - args: %r", args)

    # make a simple application
    this_application = WhoIsRouterApplication(
        args.ini.address,
<<<<<<< HEAD
        bbmdAddress=Address(args.ini.foreignbbmd),
        bbmdTTL=int(args.ini.foreignttl),
=======
        bbmdAddress=Address(args.ini.foreignbbmd), 
        bbmdTTL=int(args.ini.foreignttl)
>>>>>>> dfecdc21
        )
    if _debug: _log.debug("    - this_application: %r", this_application)

    # make a console
    this_console = WhoIsRouterConsoleCmd()
    if _debug: _log.debug("    - this_console: %r", this_console)

    # enable sleeping will help with threads
    enable_sleeping()

    _log.debug("running")

    run()

    _log.debug("fini")

if __name__ == "__main__":
    main()<|MERGE_RESOLUTION|>--- conflicted
+++ resolved
@@ -35,11 +35,7 @@
 class WhoIsRouterApplication(BIPNetworkApplication):
 
     def __init__(self, *args, **kwargs):
-<<<<<<< HEAD
         if _debug: WhoIsRouterApplication._debug("__init__ %r %r", args, kwargs)
-=======
-        if _debug: WhoIsRouterApplication._debug("__init__ %r", args)
->>>>>>> dfecdc21
         BIPNetworkApplication.__init__(self, *args, **kwargs)
 
     def request(self, adapter, npdu):
@@ -124,13 +120,8 @@
     # make a simple application
     this_application = WhoIsRouterApplication(
         args.ini.address,
-<<<<<<< HEAD
-        bbmdAddress=Address(args.ini.foreignbbmd),
-        bbmdTTL=int(args.ini.foreignttl),
-=======
         bbmdAddress=Address(args.ini.foreignbbmd), 
         bbmdTTL=int(args.ini.foreignttl)
->>>>>>> dfecdc21
         )
     if _debug: _log.debug("    - this_application: %r", this_application)
 
